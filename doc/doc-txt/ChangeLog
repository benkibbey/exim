--- conflicted
+++ resolved
@@ -15,7 +15,6 @@
 
 NM/03 Bugzilla 1169 - primary_hostname spelling was incorrect in docs.
 
-<<<<<<< HEAD
 PP/02 Implemented gsasl authenticator.
 
 PP/03 Implemented heimdal_gssapi authenticator with "server_keytab" option.
@@ -28,11 +27,10 @@
 
 PP/06 Local/Makefile support for USE_(GNUTLS|OPENSSL)_PC=foo to use
       `pkg-config foo` for cflags/libs for the TLS implementation.
-=======
-PP/02 New expansion variable $tls_bits; Cyrus SASL server connection
+
+PP/07 New expansion variable $tls_bits; Cyrus SASL server connection
       properties get this fed in as external SSF.  A number of robustness
       and debugging improvements to the cyrus_sasl authenticator.
->>>>>>> 20aa9dbd
 
 
 Exim version 4.77
