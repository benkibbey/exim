Change log file for Exim from version 4.21
-------------------------------------------

Exim version 4.88
-----------------
JH/01 Use SIZE on MAIL FROM in a cutthrough connection, if the destination
      supports it and a size is available (ie. the sending peer gave us one).

JH/02 The obsolete acl condition "demime" is removed (finally, after ten
      years of being deprecated). The replacements are the ACLs
      acl_smtp_mime and acl_not_smtp_mime.

JH/03 Upgrade security requirements imposed for hosts_try_dane: previously
      a downgraded non-dane trust-anchor for the TLS connection (CA-style)
      or even an in-clear connection were permitted.  Now, if the host lookup
      was dnssec and dane was requested then the host is only used if the
      TLSA lookup succeeds and is dnssec.  Further hosts (eg. lower priority
      MXs) will be tried (for hosts_try_dane though not for hosts_require_dane)
      if one fails this test.
      This means that a poorly-configured remote DNS will make it incommunicado;
      but it protects against a DNS-interception attack on it.

JH/04 Bug 1810: make continued-use of an open smtp transport connection
      non-noisy when a race steals the message being considered.

JH/05 If main configuration option tls_certificate is unset, generate a
      selfsigned certificate for inbound TLS connections.

JH/06 Bug 165: hide more cases of password exposure - this time in expansions
      in rewrites and routers.

JH/07 Retire gnutls_require_mac et.al.  These were nonfunctional since 4.80
      and logged a warning sing 4.83; now they are a configuration file error.

JH/08 Bug 1836: Fix crash in VRFY handling when handed an unqualified name
      (lacking @domain).  Apply the same qualification processing as RCPT.

JH/09 Bug 1804: Avoid writing msglog files when in -bh or -bhc mode.

JH/10 Support ${sha256:} applied to a string (as well as the previous
      certificate).

JH/11 Cutthrough: avoid using the callout hints db on a verify callout when
      a cutthrough deliver is pending, as we always want to make a connection.
      This also avoids re-routing the message when later placing the cutthrough
      connection after a verify cache hit.
      Do not update it with the verify result either.

JH/12 Cutthrough: disable when verify option success_on_redirect is used, and
      when routing results in more than one destination address.

JH/13 Cutthrough: expand transport dkim_domain option when testing for dkim
      signing (which inhibits the cutthrough capability).  Previously only
      the presence of an option was tested; now an expansion evaluating as
      empty is permissible (obviously it should depend only on data available
      when the cutthrough connection is made).

<<<<<<< HEAD
JH/14 Fix logging of errors under PIPELINING.  Previously the log line giving
      the relevant preceding SMTP command did not note the pipelining mode.

JH/15 Fix counting of empty lines in $body_linecount and $message_linecount.
      Previously they were not counted.

JH/16 DANE: treat a TLSA lookup response having all non-TLSA RRs, the same
      as one having no matching records.  Previously we deferred the message
      that needed the lookup.
=======
JH/14 Fakereject: previously logged as a norml message arrival "<="; now
      distinguished as "(=".
>>>>>>> 27b9e5f4


Exim version 4.87
-----------------
JH/01 Bug 1664: Disable OCSP for GnuTLS library versions at/before 3.3.16
      and 3.4.4 - once the server is enabled to respond to an OCSP request
      it does even when not requested, resulting in a stapling non-aware
      client dropping the TLS connection.

TF/01 Code cleanup: Overhaul the debug_selector and log_selector machinery to
      support variable-length bit vectors. No functional change.

TF/02 Improve the consistency of logging incoming and outgoing interfaces.
      The I= interface field on outgoing lines is now after the H= remote
      host field, same as incoming lines. There is a separate
      outgoing_interface log selector which allows you to disable the
      outgoing I= field.

JH/02 Bug 728: Close logfiles after a daemon-process "exceptional" log write.
      If not running log_selector +smtp_connection the mainlog would be held
      open indefinitely after a "too many connections" event, including to a
      deleted file after a log rotate. Leave the per net connection logging
      leaving it open for efficiency as that will be quickly detected by the
      check on the next write.

HS/01 Bug 1671: Fix post transport crash.
      Processing the wait-<transport> messages could crash the delivery
      process if the message IDs didn't exist for some reason. When
      using 'split_spool_directory=yes' the construction of the spool
      file name failed already, exposing the same netto behaviour.

JH/03 Bug 425: Capture substrings in $regex1, $regex2 etc from regex &
      mime_regex ACL conditions.

JH/04 Bug 1686: When compiled with EXPERIMENTAL_DSN_INFO: Add extra information
      to DSN fail messages (bounces): remote IP, remote greeting, remote response
      to HELO, local diagnostic string.

JH/05 Downgrade message for a TLS-certificate-based authentication fail from
      log line to debug.  Even when configured with a tls authenticator many
      client connections are expected to not authenticate in this way, so
      an authenticate fail is not an error.

HS/02 Add the Exim version string to the process info.  This way exiwhat
      gives some more detail about the running daemon.

JH/06 Bug 1395: time-limit cacheing of DNS lookups, to the TTL value.  This may
      matter for fast-change records such as DNSBLs.

JH/07 Bug 1678: Always record an interface option value, if set,  as part of a
      retry record, even if constant.  There may be multiple transports with
      different interface settings and the retry behaviour needs to be kept
      distinct.

JH/08 Bug 1586: exiqgrep now refuses to run if there are unexpected arguments.

JH/09 Bug 1700: ignore space & tab embedded in base64 during decode.

JH/10 Bug 840: fix log_defer_output option of pipe transport

JH/11 Bug 830: use same host for all RCPTS of a message, even under
      hosts_randomize.  This matters a lot when combined with mua_wrapper.

JH/12 Bug 1706: percent and underbar characters are no longer escaped by the
      ${quote_pgsql:<string>} operator.

JH/13 Bug 1708: avoid misaligned access in cached lookup.

JH/14 Change header file name for freeradius-client.  Relevant if compiling
      with Radius support; from the Gentoo tree and checked under Fedora.

JH/15 Bug 1712: Introduce $prdr_requested flag variable

JH/16 Bug 1714: Permit an empty string as expansion result for transport
      option transport_filter, meaning no filtering.

JH/17 Bug 1713: Fix non-PDKIM_DEBUG build.  Patch from Jasen Betts.

JH/18 Bug 1709: When built with TLS support, the tls_advertise_hosts option now
      defaults to "*" (all hosts).  The variable is now available when not built
      with TLS, default unset, mainly to enable keeping the testuite sane.
      If a server certificate is not supplied (via tls_certificate) an error is
      logged, and clients will find TLS connections fail on startup.  Presumably
      they will retry in-clear.
      Packagers of Exim are strongly encouraged to create a server certificate
      at installation time.

HS/03 Add -bP config_file as a synonym for -bP configure_file, for consistency
      with the $config_file variable.

JH/19 Two additional event types: msg:rcpt:defer and msg:rcpt:host:defer. Both
      in transport context, after the attempt, and per-recipient. The latter type
      is per host attempted.  The event data is the error message, and the errno
      information encodes the lookup type (A vs. MX) used for the (first) host,
      and the trailing two digits of the smtp 4xx reponse.

GF/01 Bug 1715: Fix for race condition in exicyclog, where exim could attempt
      to write to mainlog (or rejectlog, paniclog) in the window between file
      creation and permissions/ownership being changed. Particularly affects
      installations where exicyclog is run as root, rather than exim user;
      result is that the running daemon panics and dies.

JH/20 Bug 1701: For MySQL lookups, support MySQL config file option group names.

JH/21 Bug 1720: Add support for priority groups and weighted-random proxy
      selection for the EXPERIMENTAL_SOCKS feature, via new per-proxy options
      "pri" and "weight".  Note that the previous implicit priority given by the
      list order is no longer honoured.

JH/22 Bugs 963, 1721: Fix some corner cases in message body canonicalisation
      for DKIM processing.

JH/23 Move SOCKS5 support from Experimental to mainline, enabled for a build
      by defining SUPPORT_SOCKS.

JH/26 Move PROXY support from Experimental to mainline, enabled for a build
      by defining SUPPORT_PROXY.  Note that the proxy_required_hosts option
      is renamed to hosts_proxy, and the proxy_{host,target}_{address,port}.
      variables are renamed to proxy_{local,external}_{address,port}.

JH/27 Move Internationalisation support from Experimental to mainline, enabled
      for a build by defining SUPPORT_I18N

JH/28 Bug 1745: Fix redis lookups to handle (quoted) spaces embedded in parts
      of the query string, and make ${quote_redis:} do that quoting.

JH/29 Move Events support from Experimental to mainline, enabled by default
      and removable for a build by defining DISABLE_EVENT.

JH/30 Updated DANE implementation code to current from Viktor Dukhovni.

JH/31 Fix bug with hosts_connection_nolog and named-lists which were wrongly
      cached by the daemon.

JH/32 Move Redis support from Experimental to mainline, enabled for a build
      by defining LOOKUP_REDIS. The libhiredis library is required.

JH/33 Bug 1748: Permit ACL dnslists= condition in non-smtp ACLs if explicit
      keys are given for lookup.

JH/34 Bug 1192: replace the embedded copy of PolarSSL RSA routines in the DKIM
      support, by using OpenSSL or GnuTLS library ones.  This means DKIM is
      only supported when built with TLS support.  The PolarSSL SHA routines
      are still used when the TLS library is too old for convenient support.

JH/35 Require SINGLE_DH_USE by default in OpenSSL (main config option
      openssl_options), for security.  OpenSSL forces this from version 1.1.0
      server-side so match that on older versions.

JH/36 Bug 1778: longstanding bug in memory use by the ${run } expansion: A fresh
      allocation for $value could be released as the expansion processing
      concluded, but leaving the global pointer active for it.

JH/37 Bug 1769: Permit a VRFY ACL to override the default 252 response,
      and to use the domains and local_parts ACL conditions.

JH/38 Fix cutthrough bug with body lines having a single dot. The dot was
      incorrectly not doubled on cutthrough transmission, hence seen as a
      body-termination at the receiving system - resulting in truncated mails.
      Commonly the sender saw a TCP-level error, and retransmitted the message
      via the normal store-and-forward channel. This could result in duplicates
      received - but deduplicating mailstores were liable to retain only the
      initial truncated version.

JH/39 Bug 1781: Fix use of DKIM private-keys having trailing '=' in the base-64.

JH/40 Fix crash in queryprogram router when compiled with EXPERIMENTAL_SRS.

JH/41 Bug 1792: Fix selection of headers to sign for DKIM: bottom-up.  While
      we're in there, support oversigning also; bug 1309.

JH/42 Bug 1796: Fix error logged on a malware scanner connection failure.

HS/04 Add support for keep_environment and add_environment options.

JH/43 Tidy coding issues detected by gcc --fsanitize=undefined.  Some remain;
      either intentional arithmetic overflow during PRNG, or testing config-
      induced overflows.

JH/44 Bug 1800: The combination of a -bhc commandline option and cutthrough
      delivery resulted in actual delivery.  Cancel cutthrough before DATA
      stage.

JH/45 Fix cutthrough, when connection not opened by verify and target hard-
      rejects a recipient: pass the reject to the originator.

JH/46 Multiple issues raised by Coverity. Some were obvious or plausible bugs.
      Many were false-positives and ignorable, but it's worth fixing the
      former class.

JH/47 Fix build on HP-UX and older Solaris, which need (un)setenv now also
      for the new environment-manipulation done at startup.  Move the routines
      from being local to tls.c to being global via the os.c file.

JH/48 Bug 1807: Fix ${extract } for the numeric/3-string case. While preparsing
      an extract embedded as result-arg for a map, the first arg for extract
      is unavailable so we cannot tell if this is a numbered or keyed
      extraction.  Accept either.



Exim version 4.86
-----------------
JH/01 Bug 1545: The smtp transport option "retry_include_ip_address" is now
      expanded.

JH/02 The smtp transport option "multi_domain" is now expanded.

JH/03 The smtp transport now requests PRDR by default, if the server offers
      it.

JH/04 Certificate name checking on server certificates, when exim is a client,
      is now done by default.  The transport option tls_verify_cert_hostnames
      can be used to disable this per-host.  The build option
      EXPERIMENTAL_CERTNAMES is withdrawn.

JH/05 The value of the tls_verify_certificates smtp transport and main options
      default to the word "system" to access the system default CA bundle.
      For GnuTLS, only version 3.0.20 or later.

JH/06 Verification of the server certificate for a TLS connection is now tried
      (but not required) by default.  The verification status is now logged by
      default, for both outbound TLS and client-certificate supplying inbound
      TLS connections

JH/07 Changed the default rfc1413 lookup settings to disable calls.  Few
      sites use this now.

JH/08 The EXPERIMENTAL_DSN compile option is no longer needed; all Delivery
      Status Notification (bounce) messages are now MIME format per RFC 3464.
      Support for RFC 3461 DSN options NOTIFY,ENVID,RET,ORCPT can be advertised
      under the control of the dsn_advertise_hosts option, and routers may
      have a dsn_lasthop option.

JH/09 A timeout of 2 minutes is now applied to all malware scanner types by
      default, modifiable by a malware= option.  The list separator for
      the options can now be changed in the usual way.  Bug 68.

JH/10 The smtp_receive_timeout main option is now expanded before use.

JH/11 The incoming_interface log option now also enables logging of the
      local interface on delivery outgoing connections.

JH/12 The cutthrough-routing facility now supports multi-recipient mails,
      if the interface and destination host and port all match.

JH/13 Bug 344: The verify = reverse_host_lookup ACL condition now accepts a
      /defer_ok option.

JH/14 Bug 1573: The spam= ACL condition now additionally supports Rspamd.
      Patch from Andrew Lewis.

JH/15 Bug 670: The spamd_address main option (for the spam= ACL condition)
      now supports optional time-restrictions, weighting, and priority
      modifiers per server.  Patch originally by <rommer@active.by>.

JH/16 The spamd_address main option now supports a mixed list of local
      and remote servers.  Remote servers can be IPv6 addresses, and
      specify a port-range.

JH/17 Bug 68: The spamd_address main option now supports an optional
      timeout value per server.

JH/18 Bug 1581: Router and transport options headers_add/remove can
      now have the list separator specified.

JH/19 Bug 392: spamd_address, and clamd av_scanner, now support retry
      option values.

JH/20 Bug 1571: Ensure that $tls_in_peerdn is set, when verification fails
      under OpenSSL.

JH/21 Support for the A6 type of dns record is withdrawn.

JH/22 Bug 608: The result of a QUIT or not-QUIT toplevel ACL now matters
      rather than the verbs used.

JH/23 Bug 1572: Increase limit on SMTP confirmation message copy size
      from 255 to 1024 chars.

JH/24 Verification callouts now attempt to use TLS by default.

HS/01 DNSSEC options (dnssec_require_domains, dnssec_request_domains)
      are generic router options now. The defaults didn't change.

JH/25 Bug 466: Add RFC2322 support for MIME attachment filenames.
      Original patch from Alexander Shikoff, worked over by JH.

HS/02 Bug 1575: exigrep falls back to autodetection of compressed
      files if ZCAT_COMMAND is not executable.

JH/26 Bug 1539: Add timout/retry options on dnsdb lookups.

JH/27 Bug 286: Support SOA lookup in dnsdb lookups.

JH/28 Bug 1588: Do not use the A lookup following an AAAA for setting the FQDN.
      Normally benign, it bites when the pair was led to by a CNAME;
      modern usage is to not canoicalize the domain to a CNAME target
      (and we were inconsistent anyway for A-only vs AAAA+A).

JH/29 Bug 1632: Removed the word "rejected" from line logged for ACL discards.

JH/30 Check the forward DNS lookup for DNSSEC, in addition to the reverse,
      when evaluating $sender_host_dnssec.

JH/31 Check the HELO verification lookup for DNSSEC, adding new
      $sender_helo_dnssec variable.

JH/32 Bug 1397: Enable ECDHE on OpenSSL, just the NIST P-256 curve.

JH/33 Bug 1346: Note MAIL cmd seen in -bS batch, to avoid smtp_no_mail log.

JH/34 Bug 1648: Fix a memory leak seen with "mailq" and large queues.

JH/35 Bug 1642: Fix support of $spam_ variables at delivery time.  Was
      documented as working, but never had.  Support all but $spam_report.

JH/36 Bug 1659: Guard checking of input smtp commands again pseudo-command
      added for tls authenticator.

HS/03 Add perl_taintmode main config option


Exim version 4.85
-----------------
TL/01 When running the test suite, the README says that variables such as
      no_msglog_check are global and can be placed anywhere in a specific
      test's script, however it was observed that placement needed to be near
      the beginning for it to behave that way. Changed the runtest perl
      script to read through the entire script once to detect and set these
      variables, reset to the beginning of the script, and then run through
      the script parsing/test process like normal.

TL/02 The BSD's have an arc4random API. One of the functions to induce
      adding randomness was arc4random_stir(), but it has been removed in
      OpenBSD 5.5. Detect this OpenBSD version and skip calling this
      function when detected.

JH/01 Expand the EXPERIMENTAL_TPDA feature.  Several different events now
      cause callback expansion.

TL/03 Bugzilla 1518: Clarify "condition" processing in routers; that
      syntax errors in an expansion can be treated as a string instead of
      logging or causing an error, due to the internal use of bool_lax
      instead of bool when processing it.

JH/02 Add EXPERIMENTAL_DANE, allowing for using the DNS as trust-anchor for
      server certificates when making smtp deliveries.

JH/03 Support secondary-separator specifier for MX, SRV, TLSA lookups.

JH/04 Add ${sort {list}{condition}{extractor}} expansion item.

TL/04 Bugzilla 1216: Add -M (related messages) option to exigrep.

TL/05 GitHub Issue 18: Adjust logic testing for true/false in redis lookups.
      Merged patch from Sebastian Wiedenroth.

JH/05 Fix results-pipe from transport process.  Several recipients, combined
      with certificate use, exposed issues where response data items split
      over buffer boundaries were not parsed properly.  This eventually
      resulted in duplicates being sent.  This issue only became common enough
      to notice due to the introduction of conection certificate information,
      the item size being so much larger.  Found and fixed by Wolfgang Breyha.

JH/06 Bug 1533: Fix truncation of items in headers_remove lists.  A fixed
      size buffer was used, resulting in syntax errors when an expansion
      exceeded it.

JH/07 Add support for directories of certificates when compiled with a GnuTLS
      version 3.3.6 or later.

JH/08 Rename the TPDA expermimental facility to Event Actions.  The #ifdef
      is EXPERIMENTAL_EVENT, the main-configuration and transport options
      both become "event_action", the variables become $event_name, $event_data
      and $event_defer_errno.  There is a new variable $verify_mode, usable in
      routers, transports and related events.  The tls:cert event is now also
      raised for inbound connections, if the main configuration event_action
      option is defined.

TL/06 In test suite, disable OCSP for old versions of openssl which contained
      early OCSP support, but no stapling (appears to be less than 1.0.0).

JH/09 When compiled with OpenSSL and EXPERIMENTAL_CERTNAMES, the checks on
      server certificate names available under the smtp transport option
      "tls_verify_cert_hostname" now do not permit multi-component wildcard
      matches.

JH/10 Time-related extraction expansions from certificates now use the main
      option "timezone" setting for output formatting, and are consistent
      between OpenSSL and GnuTLS compilations.  Bug 1541.

JH/11 Fix a crash in mime ACL when meeting a zero-length, quoted or RFC2047-
      encoded parameter in the incoming message.  Bug 1558.

JH/12 Bug 1527: Autogrow buffer used in reading spool files.  Since they now
      include certificate info, eximon was claiming there were spoolfile
      syntax errors.

JH/13 Bug 1521: Fix ldap lookup for single-attr request, multiple-attr return.

JH/14 Log delivery-related information more consistently, using the sequence
      "H=<name> [<ip>]" wherever possible.

TL/07 Bug 1547: Omit RFCs from release. Draft and RFCs have licenses which
      are problematic for Debian distribution, omit them from the release
      tarball.

JH/15 Updates and fixes to the EXPERIMENTAL_DSN feature.

JH/16 Fix string representation of time values on 64bit time_t anchitectures.
      Bug 1561.

JH/17 Fix a null-indirection in certextract expansions when a nondefault
      output list separator was used.


Exim version 4.84
-----------------
TL/01 Bugzilla 1506: Re-add a 'return NULL' to silence complaints from static
      checkers that were complaining about end of non-void function with no
      return.

JH/01 Bug 1513: Fix parsing of quoted parameter values in MIME headers.
      This was a regression intruduced in 4.83 by another bugfix.

JH/02 Fix broken compilation when EXPERIMENTAL_DSN is enabled.

TL/02 Bug 1509: Fix exipick for enhanced spoolfile specification used when
      EXPERIMENTAL_DSN is enabled.  Fix from Wolfgang Breyha.


Exim version 4.83
-----------------

TF/01 Correctly close the server side of TLS when forking for delivery.

      When a message was received over SMTP with TLS, Exim failed to clear up
      the incoming connection properly after forking off the child process to
      deliver the message. In some situations the subsequent outgoing
      delivery connection happened to have the same fd number as the incoming
      connection previously had. Exim would try to use TLS and fail, logging
      a "Bad file descriptor" error.

TF/02 Portability fix for building lookup modules on Solaris when the xpg4
      utilities have not been installed.

JH/01 Fix memory-handling in use of acl as a conditional; avoid free of
      temporary space as the ACL may create new global variables.

TL/01 LDAP support uses per connection or global context settings, depending
      upon the detected version of the libraries at build time.

TL/02 Experimental Proxy Protocol support: allows a proxied SMTP connection
      to extract and use the src ip:port in logging and expansions as if it
      were a direct connection from the outside internet. PPv2 support was
      updated based on HAProxy spec change in May 2014.

JH/02 Add ${listextract {number}{list}{success}{fail}}.

TL/03 Bugzilla 1433: Fix DMARC SEGV with specific From header contents.
      Properly escape header and check for NULL return.

PP/01 Continue incomplete 4.82 PP/19 by fixing docs too: use dns_dnssec_ok
      not dns_use_dnssec.

JH/03 Bugzilla 1157: support log_selector smtp_confirmation for lmtp.

TL/04 Add verify = header_names_ascii check to reject email with non-ASCII
      characters in header names, implemented as a verify condition.
      Contributed by Michael Fischer v. Mollard.

TL/05 Rename SPF condition results err_perm and err_temp to standardized
      results permerror and temperror.  Previous values are deprecated but
      still accepted.  In a future release, err_perm and err_temp will be
      completely removed, which will be a backward incompatibility if the
      ACL tests for either of these two old results. Patch contributed by
      user bes-internal on the mailing list.

JH/04 Add ${utf8clean:} operator. Contributed by Alex Rau.

JH/05 Bugzilla 305: Log incoming-TLS details on rejects, subject to log
      selectors, in both main and reject logs.

JH/06 Log outbound-TLS and port details, subject to log selectors, for a
      failed delivery.

JH/07 Add malware type "sock" for talking to simple daemon.

JH/08 Bugzilla 1371: Add tls_{,try_}verify_hosts to smtp transport.

JH/09 Bugzilla 1431: Support (with limitations) headers_add/headers_remove in
      routers/transports under cutthrough routing.

JH/10 Bugzilla 1005: ACL "condition =" should accept values which are negative
      numbers.  Touch up "bool" conditional to keep the same definition.

TL/06 Remove duplicated language in spec file from 4.82 TL/16.

JH/11 Add dnsdb tlsa lookup.  From Todd Lyons.

JH/12 Expand items in router/transport headers_add or headers_remove lists
      individually rather than the list as a whole.  Bug 1452.

      Required for reasonable handling of multiple headers_ options when
      they may be empty; requires that headers_remove items with embedded
      colons must have them doubled (or the list-separator changed).

TL/07 Add new dmarc expansion variable $dmarc_domain_policy to directly
      view the policy declared in the DMARC record. Currently, $dmarc_status
      is a combined value of both the record presence and the result of the
      analysis.

JH/13 Fix handling of $tls_cipher et.al. in (non-verify) transport.  Bug 1455.

JH/14 New options dnssec_request_domains, dnssec_require_domains on the
      dnslookup router and the smtp transport (applying to the forward
      lookup).

TL/08 Bugzilla 1453: New LDAP "SERVERS=" option allows admin to override list
      of ldap servers used for a specific lookup.  Patch provided by Heiko
      Schlichting.

JH/18 New options dnssec_lax, dnssec_strict on dnsdb lookups.
      New variable $lookup_dnssec_authenticated for observability.

TL/09 Bugzilla 609: Add -C option to exiqgrep, specify which exim.conf to use.
      Patch submitted by Lars Timman.

JH/19 EXPERIMENTAL_OCSP support under GnuTLS.  Bug 1459.

TL/10 Bugzilla 1454: New -oMm option to pass message reference to Exim.
      Requires trusted mode and valid format message id, aborts otherwise.
      Patch contributed by Heiko Schlichting.

JH/20 New expansion variables tls_(in,out)_(our,peer)cert, and expansion item
      certextract with support for various fields.  Bug 1358.

JH/21 Observability of OCSP via variables tls_(in,out)_ocsp.  Stapling
      is requested by default, modifiable by smtp transport option
      hosts_request_ocsp.

JH/22 Expansion operators ${md5:string} and ${sha1:string} can now
      operate on certificate variables to give certificate fingerprints
      Also new ${sha256:cert_variable}.

JH/23 The PRDR feature is moved from being Experimental into the mainline.

TL/11 Bug 1119: fix memory allocation in string_printing2().  Patch from
      Christian Aistleitner.

JH/24 The OCSP stapling feature is moved from Experimental into the mainline.

TL/12 Bug 1444: Fix improper \r\n sequence handling when writing spool
      file.  Patch from Wolfgang Breyha.

JH/25 Expand the coverage of the delivery $host and $host_address to
      client authenticators run in verify callout.  Bug 1476.

JH/26 Port service names are now accepted for tls_on_connect_ports, to
      align with daemon_smtp_ports.  Bug 72.

TF/03 Fix udpsend. The ip_connectedsocket() function's socket type
      support and error reporting did not work properly.

TL/13 Bug 1495: Exiqgrep check if -C config file specified on cli exists
      and is readable.  Patch from Andrew Colin Kissa.

TL/14 Enhance documentation of ${run expansion and how it parses the
      commandline after expansion, particularly in the case when an
      unquoted variable expansion results in an empty value.

JH/27 The TLS SNI feature was broken in 4.82.  Fix it.

PP/02 Fix internal collision of T_APL on systems which support RFC3123
      by renaming away from it.  Addresses GH issue 15, reported by
      Jasper Wallace.

JH/28 Fix parsing of MIME headers for parameters with quoted semicolons.

TL/15 SECURITY: prevent double expansion in math comparison functions
      (can expand unsanitized data). Not remotely exploitable.
      CVE-2014-2972


Exim version 4.82
-----------------

PP/01 Add -bI: framework, and -bI:sieve for querying sieve capabilities.

PP/02 Make -n do something, by making it not do something.
      When combined with -bP, the name of an option is not output.

PP/03 Added tls_dh_min_bits SMTP transport driver option, only honoured
      by GnuTLS.

PP/04 First step towards DNSSEC, provide $sender_host_dnssec for
      $sender_host_name and config options to manage this, and basic check
      routines.

PP/05 DSCP support for outbound connections and control modifier for inbound.

PP/06 Cyrus SASL: set local and remote IP;port properties for driver.
      (Only plugin which currently uses this is kerberos4, which nobody should
      be using, but we should make it available and other future plugins might
      conceivably use it, even though it would break NAT; stuff *should* be
      using channel bindings instead).

PP/07 Handle "exim -L <tag>" to indicate to use syslog with tag as the process
      name; added for Sendmail compatibility; requires admin caller.
      Handle -G as equivalent to "control = suppress_local_fixups" (we used to
      just ignore it); requires trusted caller.
      Also parse but ignore: -Ac -Am -X<logfile>
      Bugzilla 1117.

TL/01 Bugzilla 1258 - Refactor MAIL FROM optional args processing.

TL/02 Add +smtp_confirmation as a default logging option.

TL/03 Bugzilla 198 - Implement remove_header ACL modifier.
      Patch by Magnus Holmgren from 2007-02-20.

TL/04 Bugzilla 1281 - Spec typo.
      Bugzilla 1283 - Spec typo.
      Bugzilla 1290 - Spec grammar fixes.

TL/05 Bugzilla 1285 - Spec omission, fix docbook errors for spec.txt creation.

TL/06 Add Experimental DMARC support using libopendmarc libraries.

TL/07 Fix an out of order global option causing a segfault.  Reported to dev
      mailing list by by Dmitry Isaikin.

JH/01 Bugzilla 1201 & 304 - New cutthrough-delivery feature, with TLS support.

JH/02 Support "G" suffix to numbers in ${if comparisons.

PP/08 Handle smtp transport tls_sni option forced-fail for OpenSSL.

NM/01 Bugzilla 1197 - Spec typo
      Bugzilla 1196 - Spec examples corrections

JH/03 Add expansion operators ${listnamed:name} and ${listcount:string}

PP/09 Add gnutls_allow_auto_pkcs11 option (was originally called
      gnutls_enable_pkcs11, but renamed to more accurately indicate its
      function.

PP/10 Let Linux makefile inherit CFLAGS/CFLAGS_DYNAMIC.
      Pulled from Debian 30_dontoverridecflags.dpatch by Andreas Metzler.

JH/04 Add expansion item ${acl {name}{arg}...}, expansion condition
      "acl {{name}{arg}...}", and optional args on acl condition
      "acl = name arg..."

JH/05 Permit multiple router/transport headers_add/remove lines.

JH/06 Add dnsdb pseudo-lookup "a+" to do an "aaaa" + "a" combination.

JH/07 Avoid using a waiting database for a single-message-only transport.
      Performance patch from Paul Fisher.  Bugzilla 1262.

JH/08 Strip leading/trailing newlines from add_header ACL modifier data.
      Bugzilla 884.

JH/09 Add $headers_added variable, with content from use of ACL modifier
      add_header (but not yet added to the message).  Bugzilla 199.

JH/10 Add 8bitmime log_selector, for 8bitmime status on the received line.
      Pulled from Bugzilla 817 by Wolfgang Breyha.

PP/11 SECURITY: protect DKIM DNS decoding from remote exploit.
      CVE-2012-5671
      (nb: this is the same fix as in Exim 4.80.1)

JH/11 Add A= logging on delivery lines, and a client_set_id option on
      authenticators.

JH/12 Add optional authenticated_sender logging to A= and a log_selector
      for control.

PP/12 Unbreak server_set_id for NTLM/SPA auth, broken by 4.80 PP/29.

PP/13 Dovecot auth: log better reason to rejectlog if Dovecot did not
      advertise SMTP AUTH mechanism to us, instead of a generic
      protocol violation error.  Also, make Exim more robust to bad
      data from the Dovecot auth socket.

TF/01 Fix ultimate retry timeouts for intermittently deliverable recipients.

      When a queue runner is handling a message, Exim first routes the
      recipient addresses, during which it prunes them based on the retry
      hints database. After that it attempts to deliver the message to
      any remaining recipients. It then updates the hints database using
      the retry rules.

      So if a recipient address works intermittently, it can get repeatedly
      deferred at routing time. The retry hints record remains fresh so the
      address never reaches the final cutoff time.

      This is a fairly common occurrence when a user is bumping up against
      their storage quota. Exim had some logic in its local delivery code
      to deal with this. However it did not apply to per-recipient defers
      in remote deliveries, e.g. over LMTP to a separate IMAP message store.

      This change adds a proper retry rule check during routing so that the
      final cutoff time is checked against the message's age. We only do
      this check if there is an address retry record and there is not a
      domain retry record; this implies that previous attempts to handle
      the address had the retry_use_local_parts option turned on. We use
      this as an approximation for the destination being like a local
      delivery, as in LMTP.

      I suspect this new check makes the old local delivery cutoff check
      redundant, but I have not verified this so I left the code in place.

TF/02 Correct gecos expansion when From: is a prefix of the username.

      Test 0254 submits a message to Exim with the header

        Resent-From: f

      When I ran the test suite under the user fanf2, Exim expanded
      the header to contain my full name, whereas it should have added
      a Resent-Sender: header. It erroneously treats any prefix of the
      username as equal to the username.

      This change corrects that bug.

GF/01 DCC debug and logging tidyup
      Error conditions log to paniclog rather than rejectlog.
      Debug lines prefixed by "DCC: " to remove any ambiguity.

TF/03 Avoid unnecessary rebuilds of lookup-related code.

PP/14 Fix OCSP reinitialisation in SNI handling for Exim/TLS as server.
      Bug spotted by Jeremy Harris; was flawed since initial commit.
      Would have resulted in OCSP responses post-SNI triggering an Exim
      NULL dereference and crash.

JH/13 Add $router_name and $transport_name variables.  Bugzilla 308.

PP/15 Define SIOCGIFCONF_GIVES_ADDR for GNU Hurd.
      Bug detection, analysis and fix by Samuel Thibault.
      Bugzilla 1331, Debian bug #698092.

SC/01 Update eximstats to watch out for senders sending 'HELO [IpAddr]'

JH/14 SMTP PRDR (http://www.eric-a-hall.com/specs/draft-hall-prdr-00.txt).
      Server implementation by Todd Lyons, client by JH.
      Only enabled when compiled with EXPERIMENTAL_PRDR.  A new
      config variable "prdr_enable" controls whether the server
      advertises the facility.  If the client requests PRDR a new
      acl_data_smtp_prdr ACL is called once for each recipient, after
      the body content is received and before the acl_smtp_data ACL.
      The client is controlled by bolth of: a hosts_try_prdr option
      on the smtp transport, and the server advertisement.
      Default client logging of deliveries and rejections involving
      PRDR are flagged with the string "PRDR".

PP/16 Fix problems caused by timeouts during quit ACLs trying to double
      fclose().  Diagnosis by Todd Lyons.

PP/17 Update configure.default to handle IPv6 localhost better.
      Patch by Alain Williams (plus minor tweaks).
      Bugzilla 880.

PP/18 OpenSSL made graceful with empty tls_verify_certificates setting.
      This is now consistent with GnuTLS, and is now documented: the
      previous undocumented portable approach to treating the option as
      unset was to force an expansion failure.  That still works, and
      an empty string is now equivalent.

PP/19 Renamed DNSSEC-enabling option to "dns_dnssec_ok", to make it
      clearer that Exim is using the DO (DNSSEC OK) EDNS0 resolver flag,
      not performing validation itself.

PP/20 Added force_command boolean option to pipe transport.
      Patch from Nick Koston, of cPanel Inc.

JH/15 AUTH support on callouts (and hence cutthrough-deliveries).
      Bugzilla 321, 823.

TF/04 Added udpsend ACL modifer and hexquote expansion operator

PP/21 Fix eximon continuous updating with timestamped log-files.
      Broken in a format-string cleanup in 4.80, missed when I repaired the
      other false fix of the same issue.
      Report and fix from Heiko Schlichting.
      Bugzilla 1363.

PP/22 Guard LDAP TLS usage against Solaris LDAP variant.
      Report from Prashanth Katuri.

PP/23 Support safari_ecdhe_ecdsa_bug for openssl_options.
      It's SecureTransport, so affects any MacOS clients which use the
      system-integrated TLS libraries, including email clients.

PP/24 Fix segfault from trying to fprintf() to a NULL stdio FILE* if
      using a MIME ACL for non-SMTP local injection.
      Report and assistance in diagnosis by Warren Baker.

TL/08 Adjust exiqgrep to be case-insensitive for sender/receiver.

JH/16 Fix comparisons for 64b.  Bugzilla 1385.

TL/09 Add expansion variable $authenticated_fail_id to keep track of
      last id that failed so it may be referenced in subsequent ACL's.

TL/10 Bugzilla 1375 - Prevent TLS rebinding in ldap. Patch provided by
      Alexander Miroch.

TL/11 Bugzilla 1382 - Option ldap_require_cert overrides start_tls
      ldap library initialization, allowing self-signed CA's to be
      used. Also properly sets require_cert option later in code by
      using NULL (global ldap config) instead of ldap handle (per
      session). Bug diagnosis and testing by alxgomz.

TL/12 Enhanced documentation in the ratelimit.pl script provided in
      the src/util/ subdirectory.

TL/13 Bug 1031 - Imported transport SQL logging patch from Axel Rau
      renamed to Transport Post Delivery Action by Jeremy Harris, as
      EXPERIMENTAL_TPDA.

TL/14 Bugzilla 1217 - Redis lookup support has been added. It is only enabled
      when Exim is compiled with EXPERIMENTAL_REDIS. A new config variable
      redis_servers = needs to be configured which will be used by the redis
      lookup.  Patch from Warren Baker, of The Packet Hub.

TL/15 Fix exiqsumm summary for corner case. Patch provided by Richard Hall.

TL/16 Bugzilla 1289 - Clarify host/ip processing when have errors looking up a
      hostname or reverse DNS when processing a host list. Used suggestions
      from multiple comments on this bug.

TL/17 Bugzilla 1057 - Multiple clamd TCP targets patch from Mark Zealey.

TL/18 Had previously added a -CONTINUE option to runtest in the test suite.
      Missed a few lines, added it to make the runtest require no keyboard
      interaction.

TL/19 Bugzilla 1402 - Test 533 fails if any part of the path to the test suite
      contains upper case chars. Make router use caseful_local_part.

TL/20 Bugzilla 1400 - Add AVOID_GNUTLS_PKCS11 build option. Allows GnuTLS
      support when GnuTLS has been built with p11-kit.


Exim version 4.80.1
-------------------

PP/01 SECURITY: protect DKIM DNS decoding from remote exploit.
      CVE-2012-5671
      This, or similar/improved, will also be change PP/11 of 4.82.


Exim version 4.80
-----------------

PP/01 Handle short writes when writing local log-files.
      In practice, only affects FreeBSD (8 onwards).
      Bugzilla 1053, with thanks to Dmitry Isaikin.

NM/01 Bugzilla 949 - Documentation tweak

NM/02 Bugzilla 1093 - eximstats DATA reject detection regexps
      improved.

NM/03 Bugzilla 1169 - primary_hostname spelling was incorrect in docs.

PP/02 Implemented gsasl authenticator.

PP/03 Implemented heimdal_gssapi authenticator with "server_keytab" option.

PP/04 Local/Makefile support for (AUTH|LOOKUP)_*_PC=foo to use
      `pkg-config foo` for cflags/libs.

PP/05 Swapped $auth1/$auth2 for gsasl GSSAPI mechanism, to be more consistent
      with rest of GSASL and with heimdal_gssapi.

PP/06 Local/Makefile support for USE_(GNUTLS|OPENSSL)_PC=foo to use
      `pkg-config foo` for cflags/libs for the TLS implementation.

PP/07 New expansion variable $tls_bits; Cyrus SASL server connection
      properties get this fed in as external SSF.  A number of robustness
      and debugging improvements to the cyrus_sasl authenticator.

PP/08 cyrus_sasl server now expands the server_realm option.

PP/09 Bugzilla 1214 - Log authentication information in reject log.
      Patch by Jeremy Harris.

PP/10 Added dbmjz lookup type.

PP/11 Let heimdal_gssapi authenticator take a SASL message without an authzid.

PP/12 MAIL args handles TAB as well as SP, for better interop with
      non-compliant senders.
      Analysis and variant patch by Todd Lyons.

NM/04 Bugzilla 1237 - fix cases where printf format usage not indicated
      Bug report from Lars Müller <lars@samba.org> (via SUSE),
      Patch from Dirk Mueller <dmueller@suse.com>

PP/13 tls_peerdn now print-escaped for spool files.
      Observed some $tls_peerdn in wild which contained \n, which resulted
      in spool file corruption.

PP/14 TLS fixes for OpenSSL: support TLS 1.1 & 1.2; new "openssl_options"
      values; set SSL_MODE_AUTO_RETRY so that OpenSSL will retry a read
      or write after TLS renegotiation, which otherwise led to messages
      "Got SSL error 2".

TK/01 Bugzilla 1239 - fix DKIM verification when signature was not inserted
      as a tracking header (ie: a signed header comes before the signature).
      Patch from Wolfgang Breyha.

JH/01 Bugzilla 660 - Multi-valued attributes from ldap now parseable as a
      comma-sep list; embedded commas doubled.

JH/02 Refactored ACL "verify =" logic to table-driven dispatch.

PP/15 LDAP: Check for errors of TLS initialisation, to give correct
      diagnostics.
      Report and patch from Dmitry Banschikov.

PP/16 Removed "dont_insert_empty_fragments" fron "openssl_options".
      Removed SSL_clear() after SSL_new() which led to protocol negotiation
      failures.  We appear to now support TLS1.1+ with Exim.

PP/17 OpenSSL: new expansion var $tls_sni, which if used in tls_certificate
      lets Exim select keys and certificates based upon TLS SNI from client.
      Also option tls_sni on SMTP Transports.  Also clear $tls_bits correctly
      before an outbound SMTP session.  New log_selector, +tls_sni.

PP/18 Bugzilla 1122 - check localhost_number expansion for failure, avoid
      NULL dereference.  Report and patch from Alun Jones.

PP/19 DNS resolver init changes for NetBSD compatibility.  (Risk of breakage
      on less well tested platforms).  Obviates NetBSD pkgsrc patch-ac.
      Not seeing resolver debug output on NetBSD, but suspect this is a
      resolver implementation change.

PP/20 Revert part of NM/04, it broke log_path containing %D expansions.
      Left warnings.  Added "eximon gdb" invocation mode.

PP/21 Defaulting "accept_8bitmime" to true, not false.

PP/22 Added -bw for inetd wait mode support.

PP/23 Added PCRE_CONFIG=yes support to Makefile for using pcre-config to
      locate the relevant includes and libraries.  Made this the default.

PP/24 Fixed headers_only on smtp transports (was not sending trailing dot).
      Bugzilla 1246, report and most of solution from Tomasz Kusy.

JH/03 ${eval } now uses 64-bit and supports a "g" suffix (like to "k" and "m").
      This may cause build issues on older platforms.

PP/25 Revamped GnuTLS support, passing tls_require_ciphers to
      gnutls_priority_init, ignoring Exim options gnutls_require_kx,
      gnutls_require_mac & gnutls_require_protocols (no longer supported).
      Added SNI support via GnuTLS too.
      Made ${randint:..} supplier available, if using not-too-old GnuTLS.

PP/26 Added EXPERIMENTAL_OCSP for OpenSSL.

PP/27 Applied dnsdb SPF support patch from Janne Snabb.
      Applied second patch from Janne, implementing suggestion to default
      multiple-strings-in-record handling to match SPF spec.

JH/04 Added expansion variable $tod_epoch_l for a higher-precision time.

PP/28 Fix DCC dcc_header content corruption (stack memory referenced,
      read-only, out of scope).
      Patch from Wolfgang Breyha, report from Stuart Northfield.

PP/29 Fix three issues highlighted by clang analyser static analysis.
      Only crash-plausible issue would require the Cambridge-specific
      iplookup router and a misconfiguration.
      Report from Marcin Mirosław.

PP/30 Another attempt to deal with PCRE_PRERELEASE, this one less buggy.

PP/31 %D in printf continues to cause issues (-Wformat=security), so for
      now guard some of the printf checks behind WANT_DEEPER_PRINTF_CHECKS.
      As part of this, removing so much warning spew let me fix some minor
      real issues in debug logging.

PP/32 GnuTLS was always using default tls_require_ciphers, due to a missing
      assignment on my part.  Fixed.

PP/33 Added tls_dh_max_bits option, defaulting to current hard-coded limit
      of NSS, for GnuTLS/NSS interop.  Problem root cause diagnosis by
      Janne Snabb (who went above and beyond: thank you).

PP/34 Validate tls_require_ciphers on startup, since debugging an invalid
      string otherwise requires a connection and a bunch more work and it's
      relatively easy to get wrong.  Should also expose TLS library linkage
      problems.

PP/35 Pull in <features.h> on Linux, for some portability edge-cases of
      64-bit ${eval} (JH/03).

PP/36 Define _GNU_SOURCE in exim.h; it's needed for some releases of
      GNU libc to support some of the 64-bit stuff, should not lead to
      conflicts.  Defined before os.h is pulled in, so if a given platform
      needs to override this, it can.

PP/37 Unbreak Cyrus SASL auth: SSF retrieval was incorrect, Exim thought
      protection layer was required, which is not implemented.
      Bugzilla 1254, patch from Wolfgang Breyha.

PP/38 Overhaul DH prime handling, supply RFC-specified DH primes as built
      into Exim, default to IKE id 23 from RFC 5114 (2048 bit).  Make
      tls_dhparam take prime identifiers.  Also unbreak combination of
      OpenSSL+DH_params+TLSSNI.

PP/39 Disable SSLv2 by default in OpenSSL support.


Exim version 4.77
-----------------

PP/01 Solaris build fix for Oracle's LDAP libraries.
      Bugzilla 1109, patch from Stephen Usher.

TF/01 HP/UX build fix: avoid arithmetic on a void pointer.

TK/01 DKIM Verification: Fix relaxed canon for empty headers w/o
      whitespace trailer

TF/02 Fix a couple more cases where we did not log the error message
      when unlink() failed. See also change 4.74-TF/03.

TF/03 Make the exiwhat support code safe for signals. Previously Exim might
      lock up or crash if it happened to be inside a call to libc when it
      got a SIGUSR1 from exiwhat.

      The SIGUSR1 handler appends the current process status to the process
      log which is later printed by exiwhat. It used to use the general
      purpose logging code to do this, but several functions it calls are
      not safe for signals.

      The new output code in the SIGUSR1 handler is specific to the process
      log, and simple enough that it's easy to inspect for signal safety.
      Removing some special cases also simplifies the general logging code.
      Removing the spurious timestamps from the process log simplifies
      exiwhat.

TF/04 Improved ratelimit ACL condition.

      The /noupdate option has been deprecated in favour of /readonly which
      has clearer semantics. The /leaky, /strict, and /readonly update modes
      are mutually exclusive. The update mode is no longer included in the
      database key; it just determines when the database is updated. (This
      means that when you upgrde Exim will forget old rate measurements.)

      Exim now checks that the per_* options are used with an update mode that
      makes sense for the current ACL. For example, when Exim is processing a
      message (e.g. acl_smtp_rcpt or acl_smtp_data, etc.) you can specify
      per_mail/leaky or per_mail/strict; otherwise (e.g. in acl_smtp_helo) you
      must specify per_mail/readonly. If you omit the update mode it defaults to
      /leaky where that makes sense (as before) or /readonly where required.

      The /noupdate option is now undocumented but still supported for
      backwards compatibility. It is equivalent to /readonly except that in
      ACLs where /readonly is required you may specify /leaky/noupdate or
      /strict/noupdate which are treated the same as /readonly.

      A useful new feature is the /count= option. This is a generalization
      of the per_byte option, so that you can measure the throughput of other
      aggregate values. For example, the per_byte option is now equivalent
      to per_mail/count=${if >{0}{$message_size} {0} {$message_size} }.

      The per_rcpt option has been generalized using the /count= mechanism
      (though it's more complicated than the per_byte equivalence). When it is
      used in acl_smtp_rcpt, the per_rcpt option adds recipients to the
      measured rate one at a time; if it is used later (e.g. in acl_smtp_data)
      or in a non-SMTP ACL it adds all the recipients in one go. (The latter
      /count=$recipients_count behaviour used to work only in non-SMTP ACLs.)
      Note that using per_rcpt with a non-readonly update mode in more than
      one ACL will cause the recipients to be double-counted. (The per_mail
      and per_byte options don't have this problem.)

      The handling of very low rates has changed slightly. If the computed rate
      is less than the event's count (usually one) then this event is the first
      after a long gap. In this case the rate is set to the same as this event's
      count, so that the first message of a spam run is counted properly.

      The major new feature is a mechanism for counting the rate of unique
      events. The new per_addr option counts the number of different
      recipients that someone has sent messages to in the last time period. It
      behaves like per_rcpt if all the recipient addresses are different, but
      duplicate recipient addresses do not increase the measured rate. Like
      the /count= option this is a general mechanism, so the per_addr option
      is equivalent to per_rcpt/unique=$local_part@$domain. You can, for
      example, measure the rate that a client uses different sender addresses
      with the options per_mail/unique=$sender_address. There are further
      details in the main documentation.

TF/05 Removed obsolete $Cambridge$ CVS revision strings.

TF/06 Removed a few PCRE remnants.

TF/07 Automatically extract Exim's version number from tags in the git
      repository when doing development or release builds.

PP/02 Raise smtp_cmd_buffer_size to 16kB.
      Bugzilla 879.  Patch from Paul Fisher.

PP/03 Implement SSL-on-connect outbound with protocol=smtps on smtp transport.
      Heavily based on revision 40f9a89a from Simon Arlott's tree.
      Bugzilla 97.

PP/04 Use .dylib instead of .so for dynamic library loading on MacOS.

PP/05 Variable $av_failed, true if the AV scanner deferred.
      Bugzilla 1078.  Patch from John Horne.

PP/06 Stop make process more reliably on build failure.
      Bugzilla 1087.  Patch from Heiko Schlittermann.

PP/07 Make maildir_use_size_file an _expandable_ boolean.
      Bugzilla 1089.  Patch from Heiko Schlittermann.

PP/08 Handle ${run} returning more data than OS pipe buffer size.
      Bugzilla 1131.  Patch from Holger Weiß.

PP/09 Handle IPv6 addresses with SPF.
      Bugzilla 860.  Patch from Wolfgang Breyha.

PP/10 GnuTLS: support TLS 1.2 & 1.1.
      Bugzilla 1156.
      Use gnutls_certificate_verify_peers2() [patch from Andreas Metzler].
      Bugzilla 1095.

PP/11 match_* no longer expand right-hand-side by default.
      New compile-time build option, EXPAND_LISTMATCH_RHS.
      New expansion conditions, "inlist", "inlisti".

PP/12 fix uninitialised greeting string from PP/03 (smtps client support).

PP/13 shell and compiler warnings fixes for RC1-RC4 changes.

PP/14 fix log_write() format string regression from TF/03.
      Bugzilla 1152.  Patch from Dmitry Isaikin.


Exim version 4.76
-----------------

PP/01 The new ldap_require_cert option would segfault if used.  Fixed.

PP/02 Harmonised TLS library version reporting; only show if debugging.
      Layout now matches that introduced for other libraries in 4.74 PP/03.

PP/03 New openssl_options items: no_sslv2 no_sslv3 no_ticket no_tlsv1

PP/04 New "dns_use_edns0" global option.

PP/05 Don't segfault on misconfiguration of ref:name exim-user as uid.
      Bugzilla 1098.

PP/06 Extra paranoia around buffer usage at the STARTTLS transition.
      nb: Exim is not vulnerable to http://www.kb.cert.org/vuls/id/555316

TK/01 Updated PolarSSL code to 0.14.2.
      Bugzilla 1097. Patch from Andreas Metzler.

PP/07 Catch divide-by-zero in ${eval:...}.
      Fixes bugzilla 1102.

PP/08 Condition negation of bool{}/bool_lax{} did not negate.  Fixed.
      Bugzilla 1104.

TK/02 Bugzilla 1106: CVE-2011-1764 - DKIM log line was subject to a
      format-string attack -- SECURITY: remote arbitrary code execution.

TK/03 SECURITY - DKIM signature header parsing was double-expanded, second
      time unintentionally subject to list matching rules, letting the header
      cause arbitrary Exim lookups (of items which can occur in lists, *not*
      arbitrary string expansion). This allowed for information disclosure.

PP/09 Fix another SIGFPE (x86) in ${eval:...} expansion, this time related to
      INT_MIN/-1 -- value coerced to INT_MAX.


Exim version 4.75
-----------------

NM/01 Workround for PCRE version dependency in version reporting
      Bugzilla 1073

TF/01 Update valgrind.h and memcheck.h to copies from valgrind-3.6.0.
      This fixes portability to compilers other than gcc, notably
      Solaris CC and HP-UX CC. Fixes Bugzilla 1050.

TF/02 Bugzilla 139: Avoid using the += operator in the modular lookup
      makefiles for portability to HP-UX and POSIX correctness.

PP/01 Permit LOOKUP_foo enabling on the make command-line.
      Also via indented variable definition in the Makefile.
      (Debugging by Oliver Heesakkers).

PP/02 Restore caching of spamd results with expanded spamd_address.
      Patch from author of expandable spamd_address patch, Wolfgang Breyha.

PP/03 Build issue: lookups-Makefile now exports LC_ALL=C
      Improves build reliability.  Fix from: Frank Elsner

NM/02 Fix wide character breakage in the rfc2047 coding
      Fixes bug 1064. Patch from Andrey N. Oktyabrski

NM/03 Allow underscore in dnslist lookups
      Fixes bug 1026. Patch from Graeme Fowler

PP/04 Bugzilla 230: Support TLS-enabled LDAP (in addition to ldaps).
      Code patches from Adam Ciarcinski of NetBSD.

NM/04 Fixed exiqgrep to cope with mailq missing size issue
      Fixes bug 943.

PP/05 Bugzilla 1083: when lookup expansion defers, escape the output which
      is logged, to avoid truncation. Patch from John Horne.

PP/06 Bugzilla 1042: implement freeze_signal on pipe transports.
      Patch from Jakob Hirsch.

PP/07 Bugzilla 1061: restrict error messages sent over SMTP to not reveal
      SQL string expansion failure details.
      Patch from Andrey Oktyabrski.

PP/08 Bugzilla 486: implement %M datestamping in log filenames.
      Patch from Simon Arlott.

PP/09 New lookups functionality failed to compile on old gcc which rejects
      extern declarations in function scope.
      Patch from Oliver Fleischmann

PP/10 Use sig_atomic_t for flags set from signal handlers.
      Check getgroups() return and improve debugging.
      Fixed developed for diagnosis in bug 927 (which turned out to be
      a kernel bug).

PP/11 Bugzilla 1055: Update $message_linecount for maildir_tag.
      Patch from Mark Zealey.

PP/12 Bugzilla 1056: Improved spamd server selection.
      Patch from Mark Zealey.

PP/13 Bugzilla 1086: Deal with maildir quota file races.
      Based on patch from Heiko Schlittermann.

PP/14 Bugzilla 1019: DKIM multiple signature generation fix.
      Patch from Uwe Doering, sign-off by Michael Haardt.

NM/05 Fix to spam.c to accommodate older gcc versions which dislike
      variable declaration deep within a block.  Bug and patch from
      Dennis Davis.

PP/15 lookups-Makefile IRIX compatibilty coercion.

PP/16 Make DISABLE_DKIM build knob functional.

NM/06 Bugzilla 968: child_open_uid: restore default SIGPIPE handler
      Patch by Simon Arlott

TF/03 Fix valgrind.h portability to C89 compilers that do not support
      variable argument macros. Our copy now differs from upstream.


Exim version 4.74
-----------------

TF/01 Failure to get a lock on a hints database can have serious
      consequences so log it to the panic log.

TF/02 Log LMTP confirmation messages in the same way as SMTP,
      controlled using the smtp_confirmation log selector.

TF/03 Include the error message when we fail to unlink a spool file.

DW/01 Bugzilla 139: Support dynamically loaded lookups as modules.
      With thanks to Steve Haslam, Johannes Berg & Serge Demonchaux
      for maintaining out-of-tree patches for some time.

PP/01 Bugzilla 139: Documentation and portability issues.
      Avoid GNU Makefile-isms, let Exim continue to build on BSD.
      Handle per-OS dynamic-module compilation flags.

PP/02 Let /dev/null have normal permissions.
      The 4.73 fixes were a little too stringent and complained about the
      permissions on /dev/null.  Exempt it from some checks.
      Reported by Andreas M. Kirchwitz.

PP/03 Report version information for many libraries, including
      Exim version information for dynamically loaded libraries.  Created
      version.h, now support a version extension string for distributors
      who patch heavily. Dynamic module ABI change.

PP/04 CVE-2011-0017 - check return value of setuid/setgid. This is a
      privilege escalation vulnerability whereby the Exim run-time user
      can cause root to append content of the attacker's choosing to
      arbitrary files.

PP/05 Bugzilla 1041: merged DCC maintainer's fixes for return code.
      (Wolfgang Breyha)

PP/06 Bugzilla 1071: fix delivery logging with untrusted macros.
      If dropping privileges for untrusted macros, we disabled normal logging
      on the basis that it would fail; for the Exim run-time user, this is not
      the case, and it resulted in successful deliveries going unlogged.
      Fixed.  Reported by Andreas Metzler.


Exim version 4.73
-----------------

PP/01 Date: & Message-Id: revert to normally being appended to a message,
      only prepend for the Resent-* case.  Fixes regression introduced in
      Exim 4.70 by NM/22 for Bugzilla 607.

PP/02 Include check_rfc2047_length in configure.default because we're seeing
      increasing numbers of administrators be bitten by this.

JJ/01 Added DISABLE_DKIM and comment to src/EDITME

PP/03 Bugzilla 994: added openssl_options main configuration option.

PP/04 Bugzilla 995: provide better SSL diagnostics on failed reads.

PP/05 Bugzilla 834: provide a permit_coredump option for pipe transports.

PP/06 Adjust NTLM authentication to handle SASL Initial Response.

PP/07 If TLS negotiated an anonymous cipher, we could end up with SSL but
      without a peer certificate, leading to a segfault because of an
      assumption that peers always have certificates.  Be a little more
      paranoid.  Problem reported by Martin Tscholak.

PP/08 Bugzilla 926: switch ClamAV to use the new zINSTREAM API for content
      filtering; old API available if built with WITH_OLD_CLAMAV_STREAM=yes
      NB: ClamAV planning to remove STREAM in "middle of 2010".
      CL also introduces -bmalware, various -d+acl logging additions and
      more caution in buffer sizes.

PP/09 Implemented reverse_ip expansion operator.

PP/10 Bugzilla 937: provide a "debug" ACL control.

PP/11 Bugzilla 922: Documentation dusting, patch provided by John Horne.

PP/12 Bugzilla 973: Implement --version.

PP/13 Bugzilla 752: Refuse to build/run if Exim user is root/0.

PP/14 Build without WITH_CONTENT_SCAN. Path from Andreas Metzler.

PP/15 Bugzilla 816: support multiple condition rules on Routers.

PP/16 Add bool_lax{} expansion operator and use that for combining multiple
      condition rules, instead of bool{}.  Make both bool{} and bool_lax{}
      ignore trailing whitespace.

JJ/02 prevent non-panic DKIM error from being sent to paniclog

JJ/03 added tcp_wrappers_daemon_name to allow host entries other than
      "exim" to be used

PP/17 Fix malware regression for cmdline scanner introduced in PP/08.
      Notification from Dr Andrew Aitchison.

PP/18 Change ClamAV response parsing to be more robust and to handle ClamAV's
      ExtendedDetectionInfo response format.
      Notification from John Horne.

PP/19 OpenSSL 1.0.0a compatibility const-ness change, should be backwards
      compatible.

PP/20 Added a CONTRIBUTING file.  Fixed the documentation build to use http:
      XSL and documented dependency on system catalogs, with examples of how
      it normally works.

DW/21 Added Valgrind hooks in store.c to help it capture out-of-bounds store
      access.

DW/22 Bugzilla 1044: CVE-2010-4345 - partial fix: restrict default behaviour
      of CONFIGURE_OWNER and CONFIGURE_GROUP options to no longer allow a
      configuration file which is writeable by the Exim user or group.

DW/23 Bugzilla 1044: CVE-2010-4345 - part two: extend checks for writeability
      of configuration files to cover files specified with the -C option if
      they are going to be used with root privileges, not just the default
      configuration file.

DW/24 Bugzilla 1044: CVE-2010-4345 - part three: remove ALT_CONFIG_ROOT_ONLY
      option (effectively making it always true).

DW/25 Add TRUSTED_CONFIG_PREFIX_FILE option to allow alternative configuration
      files to be used while preserving root privileges.

DW/26 Set FD_CLOEXEC on SMTP sockets after forking in the daemon, to ensure
      that rogue child processes cannot use them.

PP/27 Bugzilla 1047: change the default for system_filter_user to be the Exim
      run-time user, instead of root.

PP/28 Add WHITELIST_D_MACROS option to let some macros be overridden by the
      Exim run-time user without dropping privileges.

DW/29 Remove use of va_copy() which breaks pre-C99 systems. Duplicate the
      result string, instead of calling string_vformat() twice with the same
      arguments.

DW/30 Allow TRUSTED_CONFIG_PREFIX_FILE only for Exim or CONFIGURE_OWNER, not
      for other users. Others should always drop root privileges if they use
      -C on the command line, even for a whitelisted configure file.

DW/31 Turn TRUSTED_CONFIG_PREFIX_FILE into TRUSTED_CONFIG_FILE. No prefixes.

NM/01 Fixed bug #1002 - Message loss when using multiple deliveries


Exim version 4.72
-----------------

JJ/01 installed exipick 20100104.1, adding $max_received_linelength,
      $data_path, and $header_path variables; fixed documentation bugs and
      typos

JJ/02 installed exipick 20100222.0, added --input-dir and --finput to allow
      exipick to access non-standard spools, including the "frozen" queue
      (Finput)

NM/01 Bugzilla 965: Support mysql stored procedures.
      Patch from Alain Williams

NM/02 Bugzilla 961: Spacing fix (syntax error) on Makefile directives for NetBSD

NM/03 Bugzilla 955: Documentation fix for max_rcpts.
      Patch from Andreas Metzler

NM/04 Bugzilla 954: Fix for unknown responses from Dovecot authenticator.
      Patch from Kirill Miazine

NM/05 Bugzilla 671: Added umask to procmail example.

JJ/03 installed exipick 20100323.0, fixing doc bug

NM/06 Bugzilla 988: CVE-2010-2023 - prevent hardlink attack on sticky mail
      directory.  Notification and patch from Dan Rosenberg.

TK/01 PDKIM: Upgrade PolarSSL files to upstream version 0.12.1.

TK/02 Improve log output when DKIM signing operation fails.

MH/01 Treat the transport option dkim_domain as a colon separated
      list, not as a single string, and sign the message with each element,
      omitting multiple occurences of the same signer.

NM/07 Null terminate DKIM strings, Null initialise DKIM variable
      Bugzilla 985, 986.  Patch by Simon Arlott

NM/08 Bugzilla 967. dnsdb DNS TXT record bug fix (DKIM-related)
      Patch by Simon Arlott

PP/01 Bugzilla 989: CVE-2010-2024 - work round race condition on
      MBX locking.  Notification from Dan Rosenberg.


Exim version 4.71
-----------------

TK/01 Bugzilla 912: Fix DKIM segfault on empty headers/body.

NM/01 Bugzilla 913: Documentation fix for gnutls_* options.

NM/02 Bugzilla 722: Documentation for randint.  Better randomness defaults.

NM/03 Bugzilla 847: Enable DNSDB lookup by default.

NM/04 Bugzilla 915: Flag broken perl installation during build.


Exim version 4.70
-----------------

TK/01 Added patch by Johannes Berg that expands the main option
      "spamd_address" if it starts with a dollar sign.

TK/02 Write list of recipients to X-Envelope-Sender header when building
      the mbox-format spool file for content scanning (suggested by Jakob
      Hirsch).

TK/03 Added patch by Wolfgang Breyha that adds experimental DCC
      (http://www.dcc-servers.net/) support via dccifd. Activated by
      setting EXPERIMENTAL_DCC=yes in Local/Makefile.

TK/04 Bugzilla 673: Add f-protd malware scanner support. Patch submitted
      by Mark Daniel Reidel <mr@df.eu>.

NM/01 Bugzilla 657: Embedded PCRE removed from the exim source tree.
      When building exim an external PCRE library is now needed -
      PCRE is a system library on the majority of modern systems.
      See entry on PCRE_LIBS in EDITME file.

NM/02 Bugzilla 646: Removed unwanted C/R in Dovecot authenticator
      conversation.  Added nologin parameter to request.
      Patch contributed by Kirill Miazine.

TF/01 Do not log submission mode rewrites if they do not change the address.

TF/02 Bugzilla 662: Fix stack corruption before exec() in daemon.c.

NM/03 Bugzilla 602: exicyclog now handles panic log, and creates empty
      log files in place.  Contributed by Roberto Lima.

NM/04 Bugzilla 667: Close socket used by dovecot authenticator.

TF/03 Bugzilla 615: When checking the local_parts router precondition
      after a local_part_suffix or local_part_prefix option, Exim now
      does not use the address's named list lookup cache, since this
      contains cached lookups for the whole local part.

NM/05 Bugzilla 521: Integrated SPF Best Guess support contributed by
      Robert Millan.  Documentation is in experimental-spec.txt.

TF/04 Bugzilla 668: Fix parallel build (make -j).

NM/05.2 Bugzilla 437: Prevent Maildir aux files being created with mode 000.

NM/05.3 Bugzilla 598: Improvement to Dovecot authenticator handling.
      Patch provided by Jan Srzednicki.

TF/05 Leading white space used to be stripped from $spam_report which
      wrecked the formatting. Now it is preserved.

TF/06 Save $spam_score, $spam_bar, and $spam_report in spool files, so
      that they are available at delivery time.

TF/07 Fix the way ${extract is skipped in the untaken branch of a conditional.

TF/08 TLS error reporting now respects the incoming_interface and
      incoming_port log selectors.

TF/09 Produce a more useful error message if an SMTP transport's hosts
      setting expands to an empty string.

NM/06 Bugzilla 744: EXPN did not work under TLS.
      Patch provided by Phil Pennock.

NM/07 Bugzilla 769: Extraneous comma in usage fprintf
      Patch provided by Richard Godbee.

NM/08 Fixed erroneous documentation references to smtp_notquit_acl to be
      acl_smtp_notquit, added index entry.

NM/09 Bugzilla 787: Potential buffer overflow in string_format.
      Patch provided by Eugene Bujak.

NM/10 Bugzilla 770: Problem on some platforms modifying the len parameter to
      accept(). Patch provided by Maxim Dounin.

NM/11 Bugzilla 749: Preserve old behaviour of blanks comparing equal to zero.
      Patch provided by Phil Pennock.

NM/12 Bugzilla 497: Correct behaviour of exiwhat when no config exists.

NM/13 Bugzilla 590: Correct handling of Resent-Date headers.
      Patch provided by Brad "anomie" Jorsch.

NM/14 Bugzilla 622: Added timeout setting to transport filter.
      Patch provided by Dean Brooks.

TK/05 Add native DKIM support (does not depend on external libraries).

NM/15 Bugzilla 854: Removed code that symlinks to pcre as its no longer useful.
      Patch provided by Graeme Fowler.

NM/16 Bugzilla 851: Documentation example syntax fix.

NM/17 Changed NOTICE file to remove references to embedded PCRE.

NM/18 Bugzilla 894: Fix issue with very long lines including comments in
      lsearch.

NM/19 Bugzilla 745: TLS version reporting.
      Patch provided by Phil Pennock.

NM/20 Bugzilla 167: bool: condition support.
      Patch provided by Phil Pennock.

NM/21 Bugzilla 665: gnutls_compat_mode to allow compatibility with broken
      clients. Patch provided by Phil Pennock.

NM/22 Bugzilla 607: prepend (not append) Resent-Message-ID and Resent-Date.
      Patch provided by Brad "anomie" Jorsch.

NM/23 Bugzilla 687: Fix misparses in eximstats.
      Patch provided by Heiko Schlittermann.

NM/24 Bugzilla 688: Fix exiwhat to handle log_selector = +pid.
      Patch provided by Heiko Schlittermann.

NM/25 Bugzilla 727: Use transport mode as default mode for maildirsize file.
      plus update to original patch.

NM/26 Bugzilla 799: Documentation correction for ratelimit.

NM/27 Bugzilla 802: Improvements to local interface IP addr detection.
      Patch provided by David Brownlee.

NM/28 Bugzilla 807: Improvements to LMTP delivery logging.

NM/29 Bugzilla 862, 866, 875: Documentation bugfixes.

NM/30 Bugzilla 888: TLS documentation bugfixes.

NM/31 Bugzilla 896: Dovecot buffer overrun fix.

NM/32 Bugzilla 889: Change all instances of "expr" in shell scripts to "expr --"
      Unlike the original bugzilla I have changed all shell scripts in src tree.

NM/33 Bugzilla 898: Transport filter timeout fix.
      Patch by Todd Rinaldo.

NM/34 Bugzilla 901: Fix sign/unsigned and UTF mismatches.
      Patch by Serge Demonchaux.

NM/35 Bugzilla 39: Base64 decode bug fixes.
      Patch by Jakob Hirsch.

NM/36 Bugzilla 909: Correct connect() call in dcc code.

NM/37 Bugzilla 910: Correct issue with relaxed/simple handling.

NM/38 Bugzilla 908: Removed NetBSD3 support as no longer needed.

NM/39 Bugzilla 911: Fixed MakeLinks build script.


Exim version 4.69
-----------------

TK/01 Add preliminary DKIM support. Currently requires a forked version of
      ALT-N's libdkim that I have put here:
      http://duncanthrax.net/exim-experimental/

      Note to Michael Haardt: I had to rename some vars in sieve.c. They
      were called 'true' and it seems that C99 defines that as a reserved
      keyword to be used with 'bool' variable types. That means you could
      not include C99-style headers which use bools without triggering
      build errors in sieve.c.

NM/01 Bugzilla 592: --help option is handled incorrectly if exim is invoked
      as mailq or other aliases.  Changed the --help handling significantly
      to do whats expected.  exim_usage() emits usage/help information.

SC/01 Added the -bylocaldomain option to eximstats.

NM/02 Bugzilla 619: Defended against bad data coming back from gethostbyaddr.

NM/03 Bugzilla 613: Documentation fix for acl_not_smtp.

NM/04 Bugzilla 628: PCRE update to 7.4 (work done by John Hall).


Exim version 4.68
-----------------

PH/01 Another patch from the Sieve maintainer.

PH/02 When an IPv6 address is converted to a string for single-key lookup
      in an address list (e.g. for an item such as "net24-dbm;/net/works"),
      dots are used instead of colons so that keys in lsearch files need not
      contain colons. This was done some time before quoting was made available
      in lsearch files. However, iplsearch files do require colons in IPv6 keys
      (notated using the quote facility) so as to distinguish them from IPv4
      keys. This meant that lookups for IP addresses in host lists did not work
      for iplsearch lookups.

      This has been fixed by arranging for IPv6 addresses to be expressed with
      colons if the lookup type is iplsearch. This is not incompatible, because
      previously such lookups could never work.

      The situation is now rather anomolous, since one *can* have colons in
      ordinary lsearch keys. However, making the change in all cases is
      incompatible and would probably break a number of configurations.

TK/01 Change PRVS address formatting scheme to reflect latests BATV draft
      version.

MH/01 The "spam" ACL condition code contained a sscanf() call with a %s
      conversion specification without a maximum field width, thereby enabling
      a rogue spamd server to cause a buffer overflow. While nobody in their
      right mind would setup Exim to query an untrusted spamd server, an
      attacker that gains access to a server running spamd could potentially
      exploit this vulnerability to run arbitrary code as the Exim user.

TK/02 Bugzilla 502: Apply patch to make the SPF-Received: header use
      $primary_hostname instead of what libspf2 thinks the hosts name is.

MH/02 The dsearch lookup now uses lstat(2) instead of stat(2) to look for
      a directory entry by the name of the lookup key. Previously, if a
      symlink pointed to a non-existing file or a file in a directory that
      Exim lacked permissions to read, a lookup for a key matching that
      symlink would fail. Now it is enough that a matching directory entry
      exists, symlink or not. (Bugzilla 503.)

PH/03 The body_linecount and body_zerocount variables are now exported in the
      local_scan API.

PH/04 Added the $dnslist_matched variable.

PH/05 Unset $tls_cipher and $tls_peerdn before making a connection as a client.
      This means they are set thereafter only if the connection becomes
      encrypted.

PH/06 Added the client_condition to authenticators so that some can be skipped
      by clients under certain conditions.

PH/07 The error message for a badly-placed control=no_multiline_responses left
      "_responses" off the end of the name.

PH/08 Added -Mvc to output a copy of a message in RFC 2822 format.

PH/09 Tidied the code for creating ratelimiting keys, creating them explicitly
      (without spaces) instead of just copying the configuration text.

PH/10 Added the /noupdate option to the ratelimit ACL condition.

PH/11 Added $max_received_linelength.

PH/12 Added +ignore_defer and +include_defer to host lists.

PH/13 Installed PCRE version 7.2. This needed some changes because of the new
      way in which PCRE > 7.0 is built.

PH/14 Implemented queue_only_load_latch.

PH/15 Removed an incorrect (int) cast when reading the value of SIZE in a
      MAIL command. The effect was to mangle the value on 64-bit systems.

PH/16 Another patch from the Sieve maintainer.

PH/17 Added the NOTQUIT ACL, based on a patch from Ted Cooper.

PH/18 If a system quota error occurred while trying to create the file for
      a maildir delivery, the message "Mailbox is full" was not appended to the
      bounce if the delivery eventually timed out. Change 4.67/27 below applied
      only to a quota excession during the actual writing of the file.

PH/19 It seems that peer DN values may contain newlines (and other non-printing
      characters?) which causes problems in log lines. The DN values are now
      passed through string_printing() before being added to log lines.

PH/20 Added the "servers=" facility to MySQL and PostgreSQL lookups. (Oracle
      and InterBase are left for another time.)

PH/21 Added message_body_newlines option.

PH/22 Guard against possible overflow in moan_check_errorcopy().

PH/23 POSIX allows open() to be a macro; guard against that.

PH/24 If the recipient of an error message contained an @ in the local part
      (suitably quoted, of course), incorrect values were put in $domain and
      $local_part during the evaluation of errors_copy.


Exim version 4.67
-----------------

MH/01 Fix for bug #448, segfault in Dovecot authenticator when interface_address
      is unset (happens when testing with -bh and -oMi isn't used). Thanks to
      Jan Srzednicki.

PH/01 Added a new log selector smtp_no_mail, to log SMTP sessions that do not
      issue a MAIL command.

PH/02 In an ACL statement such as

        deny dnslists = X!=127.0.0.2 : X=127.0.0.2

      if a client was not listed at all, or was listed with a value other than
      127.0.0.2, in the X list, but was listed with 127.0.0.2 in the Y list,
      the condition was not true (as it should be), so access was not denied.
      The bug was that the ! inversion was incorrectly passed on to the second
      item. This has been fixed.

PH/03 Added additional dnslists conditions == and =& which are different from
      = and & when the dns lookup returns more than one IP address.

PH/04 Added gnutls_require_{kx,mac,protocols} to give more control over the
      cipher suites used by GnuTLS. These options are ignored by OpenSSL.

PH/05 After discussion on the list, added a compile time option ENABLE_DISABLE_
      FSYNC, which compiles an option called disable_fsync that allows for
      bypassing fsync(). The documentation is heavily laced with warnings.

SC/01 Updated eximstats to collate all SpamAssassin rejects into one bucket.

PH/06 Some tidies to the infrastructure of the Test Suite that is concerned
      with the auxiliary C programs that it uses: (1) Arrange for BIND_8_COMPAT
      to be defined when compiling on OSX (Darwin); (2) Tidies to the Makefile,
      including adding "make clean"; (3) Added -fPIC when compiling the test
      dynamically loaded module, to get rid of a warning.

MH/02 Fix for bug #451, causing paniclog entries to be written if a bounce
      message fails, move_frozen_messages = true and ignore_bounce_errors_after
      = 0s. The bug is otherwise harmless.

PH/07 There was a bug in the dovecot authenticator such that the value of
      $auth1 could be overwritten, and so not correctly preserved, after a
      successful authentication. This usually meant that the value preserved by
      the server_setid option was incorrect.

PH/08 Added $smtp_count_at_connection_start, deliberately with a long name.

PH/09 Installed PCRE release 7.0.

PH/10 The acl_not_smtp_start ACL was, contrary to the documentation, not being
      run for batched SMTP input. It is now run at the start of every message
      in the batch. While fixing this I discovered that the process information
      (output by running exiwhat) was not always getting set for -bs and -bS
      input. This is fixed, and it now also says "batched" for BSMTP.

PH/11 Added control=no_pipelining.

PH/12 Added $sending_ip_address and $sending_port (mostly Magnus Holmgren's
      patch, slightly modified), and move the expansion of helo_data till after
      the connection is made in the smtp transport (so it can use these
      values).

PH/13 Added ${rfc2047d: to decoded RFC 2047 strings.

PH/14 Added log_selector = +pid.

PH/15 Flush SMTP output before delaying, unless control=no_delay_flush is set.

PH/16 Add ${if forany and ${if forall.

PH/17 Added dsn_from option to vary the From: line in DSNs.

PH/18 Flush SMTP output before performing a callout, unless control =
      no_callout_flush is set.

PH/19 Change 4.64/PH/36 introduced a bug: when address_retry_include_sender
      was true (the default) a successful delivery failed to delete the retry
      item, thus causing premature timeout of the address. The bug is now
      fixed.

PH/20 Added hosts_avoid_pipelining to the smtp transport.

PH/21 Long custom messages for fakedefer and fakereject are now split up
      into multiline reponses in the same way that messages for "deny" and
      other ACL rejections are.

PH/22 Applied Jori Hamalainen's speed-up changes and typo fixes to exigrep,
      with slight modification.

PH/23 Applied sieve patches from the maintainer "tracking the latest notify
      draft, changing the syntax and factoring some duplicate code".

PH/24 When the log selector "outgoing_port" was set, the port was shown as -1
      for deliveries of the second and subsequent messages over the same SMTP
      connection.

PH/25 Applied Magnus Holmgren's patch for ${addresses, ${map, ${filter, and
      ${reduce, with only minor "tidies".

SC/02 Applied Daniel Tiefnig's patch to improve the '($parent) =' pattern match.

PH/26 Added a "continue" ACL modifier that does nothing, for the benefit of its
      expansion side effects.

PH/27 When a message times out after an over-quota error from an Exim-imposed
      quota, the bounce message says "mailbox is full". This message was not
      being given when it was a system quota that was exceeded. It now should
      be the same.

MH/03 Made $recipients available in local_scan(). local_scan() already has
      better access to the recipient list through recipients_list[], but
      $recipients can be useful in postmaster-provided expansion strings.

PH/28 The $smtp_command and $smtp_command_argument variables were not correct
      in the case of a MAIL command with additional options following the
      address, for example: MAIL FROM:<foo@bar> SIZE=1234. The option settings
      were accidentally chopped off.

PH/29 SMTP synchronization checks are implemented when a command is read -
      there is a check that no more input is waiting when there shouldn't be
      any. However, for some commands, a delay in an ACL can mean that it is
      some time before the response is written. In this time, more input might
      arrive, invalidly. So now there are extra checks after an ACL has run for
      HELO/EHLO and after the predata ACL, and likewise for MAIL and RCPT when
      pipelining has not been advertised.

PH/30 MH's patch to allow iscntrl() characters to be list separators.

PH/31 Unlike :fail:, a custom message specified with :defer: was not being
      returned in the SMTP response when smtp_return_error_details was false.
      This has been fixed.

PH/32 Change the Dovecot authenticator to use read() and write() on the socket
      instead of the C I/O that was originally supplied, because problems were
      reported on Solaris.

PH/33 Compile failed with OpenSSL 0.9.8e. This was due to a coding error in
      Exim which did not show up earlier: it was assuming that a call to
      SSL_CTX_set_info_callback() might give an error value. In fact, there is
      no error. In previous releases of OpenSSL, SSL_CTX_set_info_callback()
      was a macro that became an assignment, so it seemed to work. This has
      changed to a proper function call with a void return, hence the compile
      error. Exim's code has been fixed.

PH/34 Change HDA_SIZE in oracle.c from 256 to 512. This is needed for 64-bit
      cpus.

PH/35 Applied a patch from the Sieve maintainer which fixes a bug in "notify".

PH/36 Applied John Jetmore's patch to add -v functionality to exigrep.

PH/37 If a message is not accepted after it has had an id assigned (e.g.
      because it turns out to be too big or there is a timeout) there is no
      "Completed" line in the log. When some messages of this type were
      selected by exigrep, they were listed as "not completed". Others were
      picked up by some special patterns. I have improved the selection
      criteria to be more general.

PH/38 The host_find_failed option in the manualroute router can now be set
      to "ignore", to completely ignore a host whose IP address cannot be
      found. If all hosts are ignored, the behaviour is controlled by the new
      host_all_ignored option.

PH/39 In a list of hosts for manualroute, if one item (either because of multi-
      homing or because of multiple MX records with /mx) generated more than
      one IP address, and the following item turned out to be the local host,
      all the secondary addresses of the first item were incorrectly removed
      from the list, along with the local host and any following hosts (which
      is what is supposed to happen).

PH/40 When Exim receives a message, it writes the login name, uid, and gid of
      whoever called Exim into the -H file. In the case of the daemon it was
      behaving confusingly. When first started, it used values for whoever
      started the daemon, but after a SIGHUP it used the Exim user (because it
      calls itself on a restart). I have changed the code so that it now always
      uses the Exim user.

PH/41 (Following a suggestion from Tony Finch) If all the RCPT commands in a
      message are rejected with the same error (e.g. no authentication or bad
      sender address), and a DATA command is nevertheless sent (as can happen
      with PIPELINING or a stupid MUA), the error message that was given to the
      RCPT commands is included in the rejection of the DATA command. This is
      intended to be helpful for MUAs that show only the final error to their
      users.

PH/42 Another patch from the Sieve maintainer.

SC/02 Eximstats - Differentiate between permanent and temporary rejects.
      Eximstats - Fixed some broken HTML links and added missing column headers
                  (Jez Hancock).
      Eximstats - Fixed Grand Total Summary Domains, Edomains, and Email
                  columns for Rejects, Temp Rejects, Ham, and Spam rows.

SC/03 Eximstats - V1.58 Fix to get <> and blackhole to show in edomain tables.

PH/43 Yet another patch from the Sieve maintainer.

PH/44 I found a way to check for a TCP/IP connection going away before sending
      the response to the final '.' that terminates a message, but only in the
      case where the client has not sent further data following the '.'
      (unfortunately, this is allowed). However, in many cases there won't be
      any further data because there won't be any more messages to send. A call
      to select() can be used: if it shows that the input is "ready", there is
      either input waiting, or the socket has been closed. An attempt to read
      the next input character can distinguish the two cases. Previously, Exim
      would have sent an OK response which the client would never have see.
      This could lead to message repetition. This fix should cure that, at
      least in a lot of common cases.

PH/45 Do not advertise STARTTLS in response to HELP unless it would be
      advertised in response to EHLO.


Exim version 4.66
-----------------

PH/01 Two more bugs that were introduced by 4.64/PH/07, in addition to the one
      fixed by 4.65/MH/01 (is this a record?) are fixed:

      (i)  An empty string was always treated as zero by the numeric comparison
           operators. This behaviour has been restored.

      (ii) It is documented that the numeric comparison operators always treat
           their arguments as decimal numbers. This was broken in that numbers
           starting with 0 were being interpreted as octal.

      While fixing these problems I realized that there was another issue that
      hadn't been noticed. Values of message_size_limit (both the global option
      and the transport option) were treated as octal if they started with 0.
      The documentation was vague. These values are now always treated as
      decimal, and I will make that clear in the documentation.


Exim version 4.65
-----------------

TK/01 Disable default definition of HAVE_LINUX_SENDFILE. Clashes with
      Linux large file support (_FILE_OFFSET_BITS=64) on older glibc
      versions. (#438)

MH/01 Don't check that the operands of numeric comparison operators are
      integers when their expansion is in "skipping" mode (fixes bug
      introduced by 4.64-PH/07).

PH/01 If a system filter or a router generates more than SHRT_MAX (32767)
      child addresses, Exim now panics and dies. Previously, because the count
      is held in a short int, deliveries were likely to be lost. As such a
      large number of recipients for a single message is ridiculous
      (performance will be very, very poor), I have chosen to impose a limit
      rather than extend the field.


Exim version 4.64
-----------------

TK/01 Bugzilla #401. Fix DK spooling code so that it can overwrite a
      leftover -K file (the existence of which was triggered by #402).
      While we were at it, introduced process PID as part of the -K
      filename. This should rule out race conditions when creating
      these files.

TK/02 Bugzilla #402. Apply patch from Simon Arlott, speeding up DK signing
      processing considerably. Previous code took too long for large mails,
      triggering a timeout which in turn triggers #401.

TK/03 Introduced HAVE_LINUX_SENDFILE to os.h-Linux. Currently only used
      in the DK code in transports.c. sendfile() is not really portable,
      hence the _LINUX specificness.

TF/01 In the add_headers option to the mail command in an Exim filter,
      there was a bug that Exim would claim a syntax error in any
      header after the first one which had an odd number of characters
      in the field name.

PH/01 If a server that rejects MAIL FROM:<> was the target of a sender
      callout verification, Exim cached a "reject" for the entire domain. This
      is correct for most verifications, but it is not correct for a recipient
      verification with use_sender or use_postmaster set, because in that case
      the callout does not use MAIL FROM:<>. Exim now distinguishes the special
      case of MAIL FROM:<> rejection from other early rejections (e.g.
      rejection of HELO). When verifying a recipient using a non-null MAIL
      address, the cache is ignored if it shows MAIL FROM:<> rejection.
      Whatever the result of the callout, the value of the domain cache is
      left unchanged (for any other kind of callout, getting as far as trying
      RCPT means that the domain itself is ok).

PH/02 Tidied a number of unused variable and signed/unsigned warnings that
      gcc 4.1.1 threw up.

PH/03 On Solaris, an unexpectedly close socket (dropped connection) can
      manifest itself as EPIPE rather than ECONNECT. When tidying away a
      session, the daemon ignores ECONNECT errors and logs others; it now
      ignores EPIPE as well.

PH/04 Applied Nico Erfurth's refactoring patch to tidy up mime.c
      (quoted-printable decoding).

PH/05 Applied Nico Erfurth's refactoring patch to tidy up spool_mbox.c, and
      later the small subsequent patch to fix an introduced bug.

PH/06 Installed the latest Cygwin Makefile from the Cygwin maintainer.

PH/07 There was no check for overflow in expansions such as ${if >{1}{4096M}}.

PH/08 An error is now given if message_size_limit is specified negative.

PH/09 Applied and tidied up Jakob Hirsch's patch for allowing ACL variables
      to be given (somewhat) arbitrary names.

JJ/01 exipick 20060919.0, allow for arbitrary acl_ variables introduced
      in 4.64-PH/09.

JJ/02 exipick 20060919.0, --show-vars args can now be regular expressions,
      miscellaneous code fixes

PH/10 Added the log_reject_target ACL modifier to specify where to log
      rejections.

PH/11 Callouts were setting the name used for EHLO/HELO from $smtp_active_
      hostname. This is wrong, because it relates to the incoming message (and
      probably the interface on which it is arriving) and not to the outgoing
      callout (which could be using a different interface). This has been
      changed to use the value of the helo_data option from the smtp transport
      instead - this is what is used when a message is actually being sent. If
      there is no remote transport (possible with a router that sets up host
      addresses), $smtp_active_hostname is used.

PH/12 Installed Andrey Panin's patch to add a dovecot authenticator. Various
      tweaks were necessary in order to get it to work (see also 21 below):
      (a) The code assumed that strncpy() returns a negative number on buffer
          overflow, which isn't the case. Replaced with Exim's string_format()
          function.
      (b) There were several signed/unsigned issues. I just did the minimum
          hacking in of casts. There is scope for a larger refactoring.
      (c) The code used strcasecmp() which is not a standard C function.
          Replaced with Exim's strcmpic() function.
      (d) The code set only $1; it now sets $auth1 as well.
      (e) A simple test gave the error "authentication client didn't specify
          service in request". It would seem that Dovecot has changed its
          interface. Fortunately there's a specification; I followed it and
          changed what the client sends and it appears to be working now.

PH/13 Added $message_headers_raw to provide the headers without RFC 2047
      decoding.

PH/14 Corrected misleading output from -bv when -v was also used. Suppose the
      address A is aliased to B and C, where B exists and C does not. Without
      -v the output is "A verified" because verification stops after a
      successful redirection if more than one address is generated. However,
      with -v the child addresses are also verified. Exim was outputting "A
      failed to verify" and then showing the successful verification for C,
      with its parentage. It now outputs "B failed to verify", showing B's
      parentage before showing the successful verification of C.

PH/15 Applied Michael Deutschmann's patch to allow DNS black list processing to
      look up a TXT record in a specific list after matching in a combined
      list.

PH/16 It seems that the options setting for the resolver (RES_DEFNAMES and
      RES_DNSRCH) can affect the behaviour of gethostbyname() and friends when
      they consult the DNS. I had assumed they would set it the way they
      wanted; and indeed my experiments on Linux seem to show that in some
      cases they do (I could influence IPv6 lookups but not IPv4 lookups).
      To be on the safe side, however, I have now made the interface to
      host_find_byname() similar to host_find_bydns(), with an argument
      containing the DNS resolver options. The host_find_byname() function now
      sets these options at its start, just as host_find_bydns() does. The smtp
      transport options dns_qualify_single and dns_search_parents are passed to
      host_find_byname() when gethostbyname=TRUE in this transport. Other uses
      of host_find_byname() use the default settings of RES_DEFNAMES
      (qualify_single) but not RES_DNSRCH (search_parents).

PH/17 Applied (a modified version of) Nico Erfurth's patch to make
      spool_read_header() do less string testing, by means of a preliminary
      switch on the second character of optional "-foo" lines. (This is
      overdue, caused by the large number of possibilities that now exist.
      Originally there were few.) While I was there, I also converted the
      str(n)cmp tests so they don't re-test the leading "-" and the first
      character, in the hope this might squeeze out yet more improvement.

PH/18 Two problems with "group" syntax in header lines when verifying: (1) The
      flag allowing group syntax was set by the header_syntax check but not
      turned off, possible causing trouble later; (2) The flag was not being
      set at all for the header_verify test, causing "group"-style headers to
      be rejected. I have now set it in this case, and also caused header_
      verify to ignore an empty address taken from a group. While doing this, I
      came across some other cases where the code for allowing group syntax
      while scanning a header line wasn't quite right (mostly, not resetting
      the flag correctly in the right place). These bugs could have caused
      trouble for malformed header lines. I hope it is now all correct.

PH/19 The functions {pwcheck,saslauthd}_verify_password() are always called
      with the "reply" argument non-NULL. The code, however (which originally
      came from elsewhere) had *some* tests for NULL when it wrote to *reply,
      but it didn't always do it. This confused somebody who was copying the
      code for some other use. I have removed all the tests.

PH/20 It was discovered that the GnuTLS code had support for RSA_EXPORT, a
      feature that was used to support insecure browsers during the U.S. crypto
      embargo. It requires special client support, and Exim is probably the
      only MTA that supported it -- and would never use it because real RSA is
      always available. This code has been removed, because it had the bad
      effect of slowing Exim down by computing (never used) parameters for the
      RSA_EXPORT functionality.

PH/21 On the advice of Timo Sirainen, added a check to the dovecot
      authenticator to fail if there's a tab character in the incoming data
      (there should never be unless someone is messing about, as it's supposed
      to be base64-encoded). Also added, on Timo's advice, the "secured" option
      if the connection is using TLS or if the remote IP is the same as the
      local IP, and the "valid-client-cert option" if a client certificate has
      been verified.

PH/22 As suggested by Dennis Davis, added a server_condition option to *all*
      authenticators. This can be used for authorization after authentication
      succeeds. (In the case of plaintext, it servers for both authentication
      and authorization.)

PH/23 Testing for tls_required and lost_connection in a retry rule didn't work
      if any retry times were supplied.

PH/24 Exim crashed if verify=helo was activated during an incoming -bs
      connection, where there is no client IP address to check. In this
      situation, the verify now always succeeds.

PH/25 Applied John Jetmore's -Mset patch.

PH/26 Added -bem to be like -Mset, but loading a message from a file.

PH/27 In a string expansion for a processed (not raw) header when multiple
      headers of the same name were present, leading whitespace was being
      removed from all of them, but trailing whitespace was being removed only
      from the last one. Now trailing whitespace is removed from each header
      before concatenation. Completely empty headers in a concatenation (as
      before) are ignored.

PH/28 Fixed bug in backwards-compatibility feature of PH/09 (thanks to John
      Jetmore). It would have mis-read ACL variables from pre-4.61 spool files.

PH/29 [Removed. This was a change that I later backed out, and forgot to
      correct the ChangeLog entry (that I had efficiently created) before
      committing the later change.]

PH/30 Exim was sometimes attempting to deliver messages that had suffered
      address errors (4xx response to RCPT) over the same connection as other
      messages routed to the same hosts. Such deliveries are always "forced",
      so retry times are not inspected. This resulted in far too many retries
      for the affected addresses. The effect occurred only when there were more
      hosts than the hosts_max_try setting in the smtp transport when it had
      the 4xx errors. Those hosts that it had tried were not added to the list
      of hosts for which the message was waiting, so if all were tried, there
      was no problem. Two fixes have been applied:

      (i)  If there are any address or message errors in an SMTP delivery, none
           of the hosts (tried or untried) are now added to the list of hosts
           for which the message is waiting, so the message should not be a
           candidate for sending over the same connection that was used for a
           successful delivery of some other message. This seems entirely
           reasonable: after all the message is NOT "waiting for some host".
           This is so "obvious" that I'm not sure why it wasn't done
           previously. Hope I haven't missed anything, but it can't do any
           harm, as the worst effect is to miss an optimization.

      (ii) If, despite (i), such a delivery is accidentally attempted, the
           routing retry time is respected, so at least it doesn't keep
           hammering the server.

PH/31 Installed Andrew Findlay's patch to close the writing end of the socket
      in ${readsocket because some servers need this prod.

PH/32 Added some extra debug output when updating a wait-xxx database.

PH/33 The hint "could be header name not terminated by colon", which has been
      given for certain expansion errors for a long time, was not being given
      for the ${if def:h_colon_omitted{...  case.

PH/34 The spec says: "With one important exception, whenever a domain list is
      being scanned, $domain contains the subject domain." There was at least
      one case where this was not true.

PH/35 The error "getsockname() failed: connection reset by peer" was being
      written to the panic log as well as the main log, but it isn't really
      panic-worthy as it just means the connection died rather early on. I have
      removed the panic log writing for the ECONNRESET error when getsockname()
      fails.

PH/36 After a 4xx response to a RCPT error, that address was delayed (in queue
      runs only) independently of the message's sender address. This meant
      that, if the 4xx error was in fact related to the sender, a different
      message to the same recipient with a different sender could confuse
      things. In particualar, this can happen when sending to a greylisting
      server, but other circumstances could also provoke similar problems.
      I have changed the default so that the retry time for these errors is now
      based a combination of the sender and recipient addresses. This change
      can be overridden by setting address_retry_include_sender=false in the
      smtp transport.

PH/37 For LMTP over TCP/IP (the smtp transport), error responses from the
      remote server are returned as part of bounce messages. This was not
      happening for LMTP over a pipe (the lmtp transport), but now it is the
      same for both kinds of LMTP.

PH/38 Despite being documented as not happening, Exim was rewriting addresses
      in header lines that were in fact CNAMEs. This is no longer the case.

PH/39 If -R or -S was given with -q<time>, the effect of -R or -S was ignored,
      and queue runs started by the daemon processed all messages. This has
      been fixed so that -R and -S can now usefully be given with -q<time>.

PH/40 Import PCRE release 6.7 (fixes some bugs).

PH/41 Add bitwise logical operations to eval (courtesy Brad Jorsch).

PH/42 Give an error if -q is specified more than once.

PH/43 Renamed the variables $interface_address and $interface_port as
      $received_ip_address and $received_port, to make it clear that these
      values apply to message reception, and not to the outgoing interface when
      a message is delivered. (The old names remain recognized, of course.)

PH/44 There was no timeout on the connect() call when using a Unix domain
      socket in the ${readsocket expansion. There now is.

PH/45 Applied a modified version of Brad Jorsch's patch to allow "message" to
      be meaningful with "accept".

SC/01 Eximstats V1.43
     Bug fix for V1.42 with -h0 specified. Spotted by Chris Lear.

SC/02 Eximstats V1.44
      Use a glob alias rather than an array ref in the generated
      parser. This improves both readability and performance.

SC/03 Eximstats V1.45 (Marco Gaiarin / Steve Campbell)
      Collect SpamAssassin and rejection statistics.
      Don't display local sender or destination tables unless
      there is data to show.
      Added average volumes into the top table text output.

SC/04 Eximstats V1.46
      Collect data on the number of addresses (recipients)
      as well as the number of messages.

SC/05 Eximstats V1.47
      Added 'Message too big' to the list of mail rejection
      reasons (thanks to Marco Gaiarin).

SC/06 Eximstats V1.48
      Mainlog lines which have GMT offsets and are too short to
      have a flag are now skipped.

SC/07 Eximstats V1.49 (Alain Williams)
      Added the -emptyok flag.

SC/08 Eximstats V1.50
      Fixes for obtaining the IP address from reject messages.

JJ/03 exipick.20061117.2, made header handling as similar to exim as possible
      (added [br]h_ prefixes, implemented RFC2047 decoding.  Fixed
      whitesspace changes from 4.64-PH/27

JJ/04 exipick.20061117.2, fixed format and added $message_headers_raw to
      match 4.64-PH/13

JJ/05 exipick.20061117.2, bug fixes (error out sooner when invalid criteria
      are found, allow negative numbers in numeric criteria)

JJ/06 exipick.20061117.2, added new $message_body_missing variable

JJ/07 exipick.20061117.2, added $received_ip_address and $received_port
      to match changes made in 4.64-PH/43

PH/46 Applied Jori Hamalainen's patch to add features to exiqsumm.

PH/47 Put in an explicit test for a DNS lookup of an address record where the
      "domain" is actually an IP address, and force a failure. This locks out
      those revolvers/nameservers that support "A-for-A" lookups, in
      contravention of the specifications.

PH/48 When a host name was looked up from an IP address, and the subsequent
      forward lookup of the name timed out, the host name was left in
      $sender_host_name, contrary to the specification.

PH/49 Although default lookup types such as lsearch* or cdb*@ have always been
      restricted to single-key lookups, Exim was not diagnosing an error if
      * or *@ was used with a query-style lookup.

PH/50 Increased the value of DH_BITS in tls-gnu.c from 768 to 1024.

MH/01 local_scan ABI version incremented to 1.1. It should have been updated
      long ago, but noone interested enough thought of it. Let's just say that
      the "1.1" means that there are some new functions that weren't there at
      some point in the past.

PH/51 Error processing for expansion failure of helo_data from an smtp
      transport during callout processing was broken.

PH/52 Applied John Jetmore's patch to allow tls-on-connect and STARTTLS to be
      tested/used via the -bh/-bhc/-bs options.

PH/53 Added missing "#include <time.h>" to pcre/pcretest.c (this was a PCRE
      bug, fixed in subsequent PCRE releases).

PH/54 Applied Robert Bannocks' patch to avoid a problem with references that
      arises when using the Solaris LDAP libraries (but not with OpenLDAP).

PH/55 Check for a ridiculously long file name in exim_dbmbuild.


Exim version 4.63
-----------------

SC/01 Use a glob alias rather than an array ref in eximstats generated
      parser. This improves both readability and performance.

SC/02 Collect SpamAssassin and rejection statistics in eximstats.
      Don't display local sender or destination tables in eximstats unless
      there is data to show.
      Added average volumes into the eximstats top table text output.

SC/03 Collect data on the number of addresses (recipients) as well
      as the number of messages in eximstats.

TF/01 Correct an error in the documentation for the redirect router. Exim
      does (usually) call initgroups() when daemonizing.

TF/02 Call initgroups() when dropping privilege in exim.c, so that Exim runs
      with consistent privilege compared to when running as a daemon.

TF/03 Note in the spec that $authenticated_id is not set for local
      submissions from trusted users.

TF/04 The ratelimit per_rcpt option now works correctly in acl_not_smtp.
      Thanks to Dean Brooks <dean@iglou.com> for the patch.

TF/05 Make it easier to get SMTP authentication and TLS/SSL support working
      by adding some example configuration directives to the default
      configuration file. A little bit of work is required to uncomment the
      directives and define how usernames and passwords are checked, but
      there is now a framework to start from.

PH/01 Added #define LDAP_DEPRECATED 1 to ldap.c because some of the "old"
      functions that Exim currently uses aren't defined in ldap.h for OpenLDAP
      without this. I don't know how relevant this is to other LDAP libraries.

PH/02 Add the verb name to the "unknown ACL verb" error.

PH/03 Magnus Holmgren's patch for filter_prepend_home.

PH/03 Fixed Bugzilla #101: macro definition between ACLs doesn't work.

PH/04 Applied Magnus Holmgren's patch to fix Bugzilla #98: transport's home
      directory not expanded when it should be if an expanded home directory
      was set for the address (which is overridden by the transport).

PH/05 Applied Alex Kiernan's patch to fix Bugzilla #99: a problem with
      libradius.

PH/06 Added acl_not_smtp_start, based on Johannes Berg's patch, and set the
      bit to forbid control=suppress_local_fixups in the acl_not_smtp ACL,
      because it is too late at that time, and has no effect.

PH/07 Changed ${quote_pgsql to quote ' as '' instead of \' because of a
      security issue with \' (bugzilla #107). I could not use the
      PQescapeStringConn() function, because it needs a PGconn value as one of
      its arguments.

PH/08 When testing addresses using -bt, indicate those final addresses that
      are duplicates that would not cause an additional delivery. At least one
      person was confused, thinking that -bt output corresponded to deliveries.
      (Suppressing duplicates isn't a good idea as you lose the information
      about possibly different redirections that led to the duplicates.)

PH/09 Applied patch from Erik to use select() instead of poll() in spam.c on
      systems where poll() doesn't work, in particular OS X.

PH/10 Added more information to debugging output for retry time not reached.

PH/11 Applied patch from Arkadiusz Miskiewicz to apply a timeout to read
      operations in malware.c.

PH/12 Applied patch from Magnus Holmgren to include the "h" tag in Domain Keys
      signatures.

PH/13 If write_rejectlog was set false when logging was sent to syslog with
      syslog_duplication set false, log lines that would normally be written
      both the the main log and to the reject log were not written to syslog at
      all.

PH/14 In the default configuration, change the use of "message" in ACL warn
      statements to "add_header".

PH/15 Diagnose a filter syntax error for "seen", "unseen", or "noerror" if not
      not followed by a command (e.g. "seen endif").

PH/16 Recognize SMTP codes at the start of "message" in ACLs and after :fail:
      and :defer: in a redirect router. Add forbid_smtp_code to suppress the
      latter.

PH/17 Added extra conditions to the default value of delay_warning_condition
      so that it is now:

        ${if or { \
            { !eq{$h_list-id:$h_list-post:$h_list-subscribe:}{} } \
            { match{$h_precedence:}{(?i)bulk|list|junk} } \
            { match{$h_auto-submitted:}{(?i)auto-generated|auto-replied} } \
            }{no}{yes}}

      The Auto-Submitted: and various List- headers are standardised, whereas I
      don't think Precedence: ever was.

PH/18 Refactored debugging code in route_finduser() to show more information,
      in particular, the error code if getpwnam() issues one.

PH/19 Added PQsetClientEncoding(conn, "SQL_ASCII") to the pgsql code module.
      This is apparently needed in addition to the PH/07 change above to avoid
      any possible encoding problems.

PH/20 Perl can change the locale. Exim was resetting it after a ${perl call,
      but not after initializing Perl.

PH/21 Added a call to PQsetNoticeProcessor() to catch pgsql "notices" and
      output them only if debugging. By default they are written stderr,
      apparently, which is not desirable.

PH/22 Added Alain Williams' LDAP patch to support setting REFERRALS=off on
      queries.

JJ/01 exipick: added --reverse (and -R synonym), --random, --size, --sort and
      --not options

JJ/02 exipick: rewrote --help documentation to hopefully make more clear.

PH/23 Made -oMaa and -oMt work with -bh and -bs to pretend the connection is
      authenticated or an ident call has been made. Suppress the default
      values for $authenticated_id and $authenticated_sender (but permit -oMai
      and -oMas) when testing with -bh.

PH/24 Re-jigged the order of the tests in the default configuration so that the
      tests for valid domains and recipients precede the DNS black list and CSA
      tests, on the grounds that those ones are more expensive.

PH/25 Exim was not testing for a space following SMTP commands such as EHLO
      that require one. Thus, EHLORHUBARB was interpreted as a valid command.
      This bug exists in every version of Exim that I still have, right back to
      0.12.

PH/26 (n)wildlsearch lookups are documented as being done case-insensitively.
      However, an attempt to turn on case-sensitivity in a regex key by
      including (?-i) didn't work because the subject string was already
      lowercased, and the effects were non-intuitive. It turns out that a
      one-line patch can be used to allow (?-i) to work as expected.


Exim version 4.62
-----------------

TF/01 Fix the add_header change below (4.61 PH/55) which had a bug that (amongst
      other effects) broke the use of negated acl sub-conditions.

PH/01 ${readsocket now supports Internet domain sockets (modified John Jetmore
      patch).

PH/02 When tcp-wrappers is called from Exim, it returns only "deny" or "allow".
      "Deny" causes Exim to reject the incoming connection with a 554 error.
      Unfortunately, if there is a major crisis, such as a disk failure,
      tcp-wrappers gives "deny", whereas what one would like would be some
      kind of temporary error. A kludge has been added to help with this.
      Before calling hosts_ctl(), errno is set zero. If the result is "deny", a
      554 error is used if errno is still zero or contains ENOENT (which occurs
      if either of the /etc/hosts.{allow,deny} files is missing). Otherwise, a
      451 error is used.

PH/03 Add -lutil to the default FreeBSD LIBS setting.

PH/04 Change PH/19 for 4.61 was too wide. It should not be applied to host
      errors. Otherwise a message that provokes a temporary error (when other
      messages do not) can cause a whole host to time out.

PH/05 Batch deliveries by appendfile and pipe transports did not work when the
      addresses were routed directly to files or pipes from a redirect router.
      File deliveries just didn't batch; pipe deliveries might have suffered
      odd errors.

PH/06 A failure to get a lock for a hints database would erroneously always say
      "Failed to get write lock", even when it was really a read lock.

PH/07 The appendfile transport was creating MBX lock files with a fixed mode
      of 0600. This has been changed to use the value of the lockfile_mode
      option (which defaults to 0600).

PH/08 Applied small patch from the Sieve maintainer.

PH/09 If maildir_quota_directory_regex was set to exclude (say) the .Trash
      folder from quota calculations, a direct delivery into this folder messed
      up the contents of the maildirsize file. This was because the regex was
      used only to exclude .Trash (or whatever) when the size of the mailbox
      was calculated. There was no check that a delivery was happening into an
      excluded directory. This bug has been fixed by ignoring all quota
      processing for deliveries into excluded directories.

PH/10 Added the maildirfolder_create_regex option to appendfile.


Exim version 4.61
-----------------

PH/01 The code for finding all the local interface addresses on a FreeBSD
      system running IPv6 was broken. This may well have applied to all BSD
      systems, as well as to others that have similar system calls. The broken
      code found IPv4 interfaces correctly, but gave incorrect values for the
      IPv6 interfaces. In particular, ::1 was not found. The effect in Exim was
      that it would not match correctly against @[] and not recognize the IPv6
      addresses as local.

PH/02 The ipliteral router was not recognizing addresses of the form user@
      [ipv6:....] because it didn't know about the "ipv6:" prefix.

PH/03 Added disable_ipv6.

PH/04 Changed $reply_address to use the raw form of the headers instead of the
      decoded form, because it is most often used to construct To: headers
      lines in autoreplies, and the decoded form may well be syntactically
      invalid. However, $reply_address has leading white space removed, and all
      newlines turned into spaces so that the autoreply transport does not
      grumble.

PH/05 If group was specified without a user on a router, and no group or user
      was specified on a transport, the group from the router was ignored.

PH/06 Increased the number of ACL variables to 20 of each type, and arranged
      for visible compile-time settings that can be used to change these
      numbers, for those that want even more. Backwards compatibility with old
      spool files has been maintained. However, going back to a previous Exim
      release will lost any variables that are in spool files.

PH/07 Two small changes when running in the test harness: increase delay when
      passing a TCP/IP connection to a new process, in case the original
      process has to generate a bounce, and remove special handling of
      127.0.0.2 (sic), which is no longer necessary.

PH/08 Changed debug output of dbfn_open() flags from numbers to names, so as to
      be the same on different OS.

PH/09 Moved a debug statement in filter processing to avoid a race problem when
      testing.

JJ/01 exipick: fixed bug where -b (brief) output option showed "Vars:"
      whether --show-vars was specified or not

JJ/02 exipick: Added support for new ACL variable spool format introduced
      in 4.61-PH/06

PH/10 Fixed another bug related to PH/04 above: if an incoming message had a
      syntactically invalid From: or Reply-to: line, and a filter used this to
      generate an autoreply, and therefore failed to obtain an address for the
      autoreply, Exim could try to deliver to a non-existent relative file
      name, causing unrelated and misleading errors. What now happens is that
      it logs this as a hard delivery error, but does not attempt to create a
      bounce message.

PH/11 The exinext utility has a -C option for testing purposes, but although
      the given file was scanned by exinext itself; it wasn't being passed on
      when Exim was called.

PH/12 In the smtp transport, treat an explicit ECONNRESET error the same as
      an end-of-file indication when reading a command response.

PH/13 Domain literals for IPv6 were not recognized unless IPv6 support was
      compiled. In many other places in Exim, IPv6 addresses are always
      recognized, so I have changed this. It also means that IPv4 domain
      literals of the form [IPV4:n.n.n.n] are now always recognized.

PH/14 When a uid/gid is specified for the queryprogram router, it cannot be
      used if the router is not running as root, for example, when verifying at
      ACL time, or when using -bh. The debugging output from this situation was
      non-existent - all you got was a failure to exec. I have made two
      changes:

      (a) Failures to set uid/gid, the current directory, or a process leader
          in a subprocess such as that created by queryprogram now generate
          suitable debugging ouput when -d is set.

      (b) The queryprogram router detects when it is not running as root,
          outputs suitable debugging information if -d is set, and then runs
          the subprocess without attempting to change uid/gid.

PH/15 Minor change to Makefile for building test_host (undocumented testing
      feature).

PH/16 As discussed on the list in Nov/Dec: Exim no longer looks at the
      additional section of a DNS packet that returns MX or SRV records.
      Instead, it always explicitly searches for A/AAAA records. This avoids
      major problems that occur when a DNS server includes only records of one
      type (A or AAAA) in an MX/SRV packet. A byproduct of this change has
      fixed another bug: if SRV records were looked up and the corresponding
      address records were *not* found in the additional section, the port
      values from the SRV records were lost.

PH/17 If a delivery to a pipe, file, or autoreply was deferred, Exim was not
      using the correct key (the original address) when searching the retry
      rules in order to find which one to use for generating the retry hint.

PH/18 If quota_warn_message contains a From: header, Exim now refrains from
      adding the default one. Similarly, if it contains a Reply-To: header, the
      errors_reply_to option, if set, is not used.

PH/19 When calculating a retry time, Exim used to measure the "time since
      failure" by looking at the "first failed" field in the retry record. Now
      it does not use this if it is later than than the arrival time of the
      message. Instead it uses the arrival time. This makes for better
      behaviour in cases where some deliveries succeed, thus re-setting the
      "first failed" field. An example is a quota failure for a huge message
      when small messages continue to be delivered. Without this change, the
      "time since failure" will always be short, possible causing more frequent
      delivery attempts for the huge message than are intended.
      [Note: This change was subsequently modified - see PH/04 for 4.62.]

PH/20 Added $auth1, $auth2, $auth3 to contain authentication data (as well as
      $1, $2, $3) because the numerical variables can be reset during some
      expansion items (e.g. "match"), thereby losing the authentication data.

PH/21 Make -bV show the size of off_t variables so that the test suite can
      decide whether to run tests for quotas > 2G.

PH/22 Test the values given for quota, quota_filecount, quota_warn_threshold,
      mailbox_size, and mailbox_filecount in the appendfile transport. If a
      filecount value is greater than 2G or if a quota value is greater than 2G
      on a system where the size of off_t is not greater than 4, a panic error
      is given.

PH/23 When a malformed item such as 1.2.3/24 appears in a host list, it can
      never match. The debug and -bh output now contains an explicit error
      message indicating a malformed IPv4 address or mask.

PH/24 An host item such as 1.2.3.4/abc was being treated as the IP address
      1.2.3.4 without a mask. Now it is not recognized as an IP address, and
      PH/23 above applies.

PH/25 Do not write to syslog when running in the test harness. The only
      occasion when this arises is a failure to open the main or panic logs
      (for which there is an explicit test).

PH/26 Added the /no_tell option to "control=freeze".

PH/27 If a host name lookup failed very early in a connection, for example, if
      the IP address matched host_lookup and the reverse lookup yielded a name
      that did not have a forward lookup, an error message of the form "no IP
      address found for host xxx.xxx.xxx (during SMTP connection from NULL)"
      could be logged. Now it outputs the IP address instead of "NULL".

PH/28 An enabling patch from MH: add new function child_open_exim2() which
      allows the sender and the authenticated sender to be set when
      submitting a message from within Exim. Since child_open_exim() is
      documented for local_scan(), the new function should be too.

PH/29 In GnuTLS, a forced expansion failure for tls_privatekey was not being
      ignored. In both GnuTLS and OpenSSL, an expansion of tls_privatekey that
      results in an empty string is now treated as unset.

PH/30 Fix eximon buffer overflow bug (Bugzilla #73).

PH/31 Added sender_verify_fail logging option.

PH/32 In November 2003, the code in Exim that added an empty Bcc: header when
      needed by RFC 822 but not by RFC 2822 was commented out. I have now
      tidied the source and removed it altogether.

PH/33 When a queue run was abandoned because the load average was too high, a
      log line was always written; now it is written only if the queue_run log
      selector is set. In addition, the log line for abandonment now contains
      information about the queue run such as the pid. This is always present
      in "start" and "stop" lines but was omitted from the "abandon" line.

PH/34 Omit spaces between a header name and the colon in the error message that
      is given when verify = headers_syntax fails (if there are lots of them,
      the message gets confusing).

PH/35 Change the default for dns_check_names_pattern to allow slashes within
      names, as there are now some PTR records that contain slashes. This check
      is only to protect against broken name servers that fall over on strange
      characters, so the fact that it applies to all lookups doesn't matter.

PH/36 Now that the new test suite is complete, we can remove some of the
      special code in Exim that was needed for the old test suite. For example,
      sorting DNS records because real resolvers return them in an arbitrary
      order. The new test suite's fake resolver always returns records in the
      same order.

PH/37 When running in the test harness, use -odi for submitted messages (e.g.
      bounces) except when queue_only is set, to avoid logging races between
      the different processes.

PH/38 Panic-die if .include specifies a non-absolute path.

PH/39 A tweak to the "H" retry rule from its user.

JJ/03 exipick: Removed parentheses from 'next' and 'last' calls that specified
      a label.  They prevented compilation on older perls.

JJ/04 exipick: Refactored code to prevent implicit split to @_ which caused
      a warning to be raised on newish perls.

JJ/05 exipick: Fixed bug where -bpc always showed a count of all messages
      on queue.  Changes to match documented behaviour of showing count of
      messages matching specified criteria.

PH/40 Changed the default ident timeout from 30s to 5s.

PH/41 Added support for the use of login_cap features, on those BSD systems
      that have them, for controlling the resources used by pipe deliveries.

PH/42 The content-scanning code uses fopen() to create files in which to put
      message data. Previously it was not paying any attention to the mode of
      the files. Exim runs with umask(0) because the rest of the code creates
      files with open(), and sets the required mode explicitly. Thus, these
      files were ending up world-writeable. This was not a big issue, because,
      being within the spool directory, they were not world-accessible. I have
      created a function called modefopen, which takes an additional mode
      argument. It sets umask(777), creates the file, chmods it to the required
      mode, then resets the umask. All the relevant calls to fopen() in the
      content scanning code have been changed to use this function.

PH/43 If retry_interval_max is set greater than 24 hours, it is quietly reset
      to 24 hours. This avoids potential overflow problems when processing G
      and H retry rules. I suspect nobody ever tinkers with this value.

PH/44 Added STRIP_COMMAND=/usr/bin/strip to the FreeBSD Makefile.

PH/45 When the plaintext authenticator is running as a client, the server's
      challenges are checked to ensure they are valid base64 strings. By
      default, the authentication attempt is cancelled if an invalid string is
      received. Setting client_ignore_invalid_base64 true ignores these errors.
      The decoded challenge strings are now placed in $auth1, $auth2, etc. as
      they are received. Thus, the responses can be made to depend on the
      challenges. If an invalid string is ignored, an empty string is placed in
      the variable.

PH/46 Messages that are created by the autoreply transport now contains a
      References: header, in accordance with RFCs 2822 and 3834.

PH/47 Added authenticated_sender_force to the smtp transport.

PH/48 The ${prvs expansion was broken on systems where time_t was long long.

PH/49 Installed latest patch from the Sieve maintainer.

PH/50 When an Exim quota was set without a file count quota, and mailbox_size
      was also set, the appendfile transport was unnecessarily scanning a
      directory of message files (e.g. for maildir delivery) to find the count
      of files (along with the size), even though it did not need this
      information. It now does the scan only if it needs to find either the
      size of the count of files.

PH/51 Added ${time_eval: to convert Exim time strings into seconds.

PH/52 Two bugs concerned with error handling when the smtp transport is
      used in LMTP mode:

      (i) Exim was not creating retry information for temporary errors given
      for individual recipients after the DATA command when the smtp transport
      was used in LMTP mode. This meant that they could be retried too
      frequently, and not timed out correctly.

      (ii) Exim was setting the flag that allows error details to be returned
      for LMTP errors on RCPT commands, but not for LMTP errors for individual
      recipients that were returned after the DATA command.

PH/53 This is related to PH/52, but is more general: for any failing address,
      when detailed error information was permitted to be returned to the
      sender, but the error was temporary, then after the final timeout, only
      "retry timeout exceeded" was returned. Now it returns the full error as
      well as "retry timeout exceeded".

PH/54 Added control=allow_auth_unadvertised, as it seems there are clients that
      do this, and (what is worse) MTAs that accept it.

PH/55 Added the add_header modified to ACLs. The use of "message" with "warn"
      will now be deprecated.

PH/56 New os.c-cygwin from the Cygwin maintainer.

JJ/06 exipick: added --unsorted option to allow unsorted output in all output
      formats (previously only available in exim formats via -bpr, -bpru,
      and -bpra.  Now also available in native and exiqgrep formats)

JJ/07 exipick: added --freeze and --thaw options to allow faster interaction
      with very large, slow to parse queues

JJ/08 exipick: added ! as generic prefix to negate any criteria format

JJ/09 exipick: miscellaneous performance enhancements (~24% improvements)

PH/57 Tidies in SMTP dialogue display in debug output: (i) It was not showing
      responses to authentication challenges, though it was showing the
      challenges; (ii) I've removed the CR characters from the debug output for
      SMTP output lines.

PH/58 Allow for the insertion of a newline as well as a space when a string
      is turned into more than one encoded-word during RFC 2047 encoding. The
      Sieve code now uses this.

PH/59 Added the following errors that can be detected in retry rules: mail_4xx,
      data_4xx, lost_connection, tls_required.

PH/60 When a VRFY deferred or FAILED, the log message rather than the user
      message was being sent as an SMTP response.

PH/61 Add -l and -k options to exicyclog.

PH/62 When verifying, if an address was redirected to one new address, so that
      verification continued, and the new address failed or deferred after
      having set something in $address_data, the value of $address_data was not
      passed back to the ACL. This was different to the case when no
      redirection occurred. The value is now passed back in both cases.

PH/63 Changed the macro HAVE_LOGIN_CAP (see PH/41 for this release above) to
      HAVE_SETCLASSRESOURCES because there are different APIs in use that all
      use login_cap.h, so on its own it isn't the distinguishing feature. The
      new name refers directly to the setclassresources() function.

PH/65 Added configuration files for NetBSD3.

PH/66 Updated OS/Makefile-HP-UX for gcc 4.1.0 with HP-UX 11.

PH/67 Fixed minor infelicity in the sorting of addresses to ensure that IPv6
      is preferred over IPv4.

PH/68 The bounce_return_message and bounce_return_body options were not being
      honoured for bounces generated during the reception of non-SMTP messages.
      In particular, this applied to messages rejected by the ACL. This bug has
      been fixed. However, if bounce_return_message is true and bounce_return_
      body is false, the headers that are returned for a non-SMTP message
      include only those that have been read before the error was detected.
      (In the case of an ACL rejection, they have all been read.)

PH/69 The HTML version of the specification is now built in a directory called
      spec_html instead of spec.html, because the latter looks like a path with
      a MIME-type, and this confuses some software.

PH/70 Catch two compiler warnings in sieve.c.

PH/71 Fixed an obscure and subtle bug (thanks Alexander & Matthias). The
      function verify_get_ident() calls ip_connect() to connect a socket, but
      if the "connect()" function timed out, ip_connect() used to close the
      socket. However, verify_get_ident() also closes the socket later, and in
      between Exim writes to the log, which may get opened at this point. When
      the socket was closed in ip_connect(), the log could get the same file
      descriptor number as the socket. This naturally causes chaos. The fix is
      not to close the socket in ip_connect(); the socket should be closed by
      the function that creates it. There was only one place in the code where
      this was missing, in the iplookup router, which I don't think anybody now
      uses, but I've fixed it anyway.

PH/72 Make dns_again_means_nonexist apply to lookups using gethostbyname() as
      well as to direct DNS lookups. Otherwise the handling of names in host
      lists is inconsistent and therefore confusing.


Exim version 4.60
-----------------

PH/01 Two changes to the default runtime configuration:

      (1) Move the checks for relay_from_hosts and authenticated clients from
          after to before the (commented out) DNS black list checks.

      (2) Add control=submission to the relay_from_hosts and authenticated
          clients checks, on the grounds that messages accepted by these
          statements are most likely to be submissions.

PH/02 Several tidies to the handling of ${prvs and ${prvscheck:

      (1) Generate an error if the third argument for the ${prvs expansion is
          not a single digit.

      (2) Treat a missing third argument of ${prvscheck as if it were an empty
          string.

      (3) Reset the variables that are obtained from the first argument of
          ${prvscheck and used in the second argument before leaving the code,
          because their memory is reclaimed, so using them afterwards may do
          silly things.

      (4) Tidy up the code for expanding the arguments of ${prvscheck one by
          one (it's much easier than Tom thought :-).

      (5) Because of (4), we can now allow for the use of $prvscheck_result
          inside the third argument.

PH/03 For some reason, the default setting of PATH when running a command from
      a pipe transport was just "/usr/bin". I have changed it to
      "/bin:/usr/bin".

PH/04 SUPPORT_TRANSLATE_IP_ADDRESS and MOVE_FROZEN_MESSAGES did not cause
      anything to be listed in the output from -bV.

PH/05 When a filter generated an autoreply, the entire To: header line was
      quoted in the delivery log line, like this:

        => >A.N.Other <ano@some.domain> <original@ddress> ...

      This has been changed so that it extracts the operative address. There
      may be more than one such address. If so, they are comma-separated, like
      this:

        => >ano@some.domain,ona@other.domain <original@ddress> ...

PH/06 When a client host used a correct literal IP address in a HELO or EHLO
      command, (for example, EHLO [1.2.3.4]) and the client's IP address was
      not being looked up in the rDNS to get a host name, Exim was showing the
      IP address twice in Received: lines, even though the IP addresses were
      identical. For example:

        Received: from [1.2.3.4] (helo=[1.2.3.4])

      However, if the real host name was known, it was omitting the HELO data
      if it matched the actual IP address. This has been tidied up so that it
      doesn't show the same IP address twice.

PH/07 When both +timestamp and +memory debugging was on, the value given by
      $tod_xxx expansions could be wrong, because the tod_stamp() function was
      called by the debug printing, thereby overwriting the timestamp buffer.
      Debugging no longer uses the tod_stamp() function when +timestamp is set.

PH/08 When the original message was included in an autoreply transport, it
      always said "this is a copy of the message, including all the headers",
      even if body_only or headers_only was set. It now gives an appropriate
      message.

PH/09 Applied a patch from the Sieve maintainer which:

      o  fixes some comments
      o  adds the (disabled) notify extension core
      o  adds some debug output for the result of if/elsif tests
      o  points to the current vacation draft in the documentation
         and documents the missing references header update

      and most important:

      o  fixes a bug in processing the envelope test (when testing
         multiple envelope elements, the last element determinted the
         result)

PH/10 Exim was violating RFC 3834 ("Recommendations for Automatic Responses to
      Electronic Mail") by including:

        Auto-submitted: auto-generated

      in the messages that it generates (bounce messages and others, such as
      warnings). In the case of bounce messages for non-SMTP mesages, there was
      also a typo: it was using "Auto_submitted" (underscore instead of
      hyphen). Since every message generated by Exim is necessarily in response
      to another message, thes have all been changed to:

        Auto-Submitted: auto-replied

      in accordance with these statements in the RFC:

        The auto-replied keyword:

        -  SHOULD be used on messages sent in direct response to another
           message by an automatic process,

        -  MUST NOT be used on manually-generated messages,

        -  MAY be used on Delivery Status Notifications (DSNs) and Message
           Disposition Notifications (MDNs),

        -  MUST NOT be used on messages generated by automatic or periodic
           processes, except for messages which are automatic responses to
           other messages.

PH/11 Added "${if def:sender_address {(envelope-from <$sender_address>)\n\t}}"
      to the default Received: header definition.

PH/12 Added log selector acl_warn_skipped (default on).

PH/13 After a successful wildlsearch lookup, discard the values of numeric
      variables because (a) they are in the wrong storage pool and (b) even if
      they were copied, it wouldn't work properly because of the caching.

PH/14 Add check_rfc2047_length to disable enforcement of RFC 2047 length
      checking when decoding. Apparently there are clients that generate
      overlong encoded strings. Why am I not surprised?

PH/15 If the first argument of "${if match_address" was not empty, but did not
      contain an "@" character, Exim crashed. Now it writes a panic log message
      and treats the condition as false.

PH/16 In autoreply, treat an empty string for "once" the same as unset.

PH/17 A further patch from the Sieve maintainer: "Introduce the new Sieve
      extension "envelope-auth".  The code is finished and in agreement with
      other implementations, but there is no documentation so far and in fact,
      nobody wrote the draft yet.  This extension is currently #undef'ed, thus
      not changing the active code.

      Print executed "if" and "elsif" statements when debugging is used. This
      helps a great deal to understand what a filter does.

      Document more things not specified clearly in RFC3028.  I had all this
      sorted out, when out of a sudden new issues came to my mind.  Oops."

PH/18 Exim was not recognizing the "net-" search type prefix in match_ip lists
      (Bugzilla #53).

PH/19 Exim expands the IPv6 address given to -bh to its full non-abbreviated
      canonical form (as documented). However, after a host name lookup from
      the IP address, check_host() was doing a simple string comparison with
      addresses acquired from the DNS when checking that the found name did
      have the original IP as one of its addresses. Since any found IPv6
      addresses are likely to be in abbreviated form, the comparison could
      fail. Luckily, there already exists a function for doing the comparison
      by converting both addresses to binary, so now that is used instead of
      the text comparison.

PH/20 There was another similar case to PH/19, when a complete host name was
      given in a host list; looking up its IP address could give an abbreviated
      form, whereas the current host's name might or might not be abbreviated.
      The same fix has been applied.


Exim version 4.54
-----------------

PH/01 The ${base62: operator adjusted itself to base 36 when BASE_62 was
      set to 36 (for Darwin and Cygwin), but the ${base62d: operator did not.
      It now does.

PH/02 Two minor problems detected in Cygwin: the os.{c,h} files had lost */ on
      the CVS lines, and there was a missing #if HAVE_IPV6 in host.c.

PH/03 Typo: missing ".o" in src/pcre/Makefile.

PH/04 Tighten up "personal" tests: Instead of testing for any "List-"
      header line, restrict the check to what is listed in RFCs 2369 and 2929.
      Also, for "Auto-Submitted", treat anything other than "no" as
      non-personal, in accordance with RFC 3834. (Previously it treated
      anything starting "auto-" as non-personal.)

TF/01 The control=submission/name=... option had a problem with syntax
      errors if the name included a slash character. The /name= option
      now slurps the rest of the string, so it can include any characters
      but it must come last in the list of options (after /sender_retain
      or /domain=).

PH/05 Some modifications to the interface to the fake nameserver for the new
      testing suite.



Exim version 4.53
-----------------

TK/01 Added the "success_on_redirect" address verification option. See
      NewStuff for rationale and an example.

PH/01 Added support for SQLite, basic code supplied by David Woodhouse.

PH/02 Patch to exigrep to allow it to work on syslog lines.

PH/03 When creating an mbox file for a virus/spam scan, use fseek() instead of
      fread() to skip over the body file's header line, because in Cygwin the
      header line is locked and is inaccessible.

PH/04 Added $message_exim_id, ultimately to replace $message_id (they will both
      co-exist for some time) to make it clear that it is the Exim ID that is
      referenced, not the Message-ID: header line.

PH/05 Replaced all Tom's calls to snprintf() with calls to the internal
      string_format() function, because snprintf() does not exist on all
      operating systems.

PH/06 The use of forbid_filter_existstest now also locks out the use of the
      ${stat: expansion item.

PH/07 Changed "SMTP protocol violation: synchronization error" into "SMTP
      protocol synchronization error", to keep the pedants happy.

PH/08 Arrange for USE_INET_NTOA_FIX to be set in config.h for AIX systems as
      well as for IRIX systems, when gcc is being used. See the host.c source
      file for comments.

PH/09 Installed latest Cygwin configuration files from the Cygwin maintainer.

PH/10 Named domain lists were not working if used in a queue_smtp_domains
      setting.

PH/11 Added support for the IGNOREQUOTA extension to LMTP, both to the lmtp
      transport and to the smtp transport in LMTP mode.

TK/02 Remove one case of BASE64 error detection FTTB (undocumented anyway).

PH/12 There was a missing call to search_tidyup() before the fork() in rda.c to
      run a filter in a subprocess. This could lead to confusion in subsequent
      lookups in the parent process. There should also be a search_tidyup() at
      the end of the subprocess.

PH/13 Previously, if "verify = helo" was set in an ACL, the condition was true
      only if the host matched helo_try_verify_hosts, which caused the
      verification to occur when the EHLO/HELO command was issued. The ACL just
      tested the remembered result. Now, if a previous verification attempt has
      not happened, "verify = helo" does it there and then.

JJ/01 exipick: added $message_exim_id variable (see 4.53-PH/04)

TK/03 Fix log output including CR from clamd.

PH/14 A reference to $reply_address when Reply-to: was empty and From: did not
      exist provoked a memory error which could cause a segfault.

PH/15 Installed PCRE 6.2

PH/17 Defined BIND_8_COMPAT in the Darwin os.h file.

PH/18 Reversed 4.52/PH/17 because the HP-UX user found it wasn't the cause
      of the problem. Specifically, suggested +O2 rather than +O1 for the
      HP-UX compiler.

PH/19 Added sqlite_lock_timeout option (David Woodhouse's patch).

PH/20 If a delivery was routed to a non-standard port by means of an SRV
      record, the port was not correctly logged when the outgoing_port log
      selector was set (it logged the transort's default port).

PH/21 Added support for host-specific ports to manualroute, queryprogram,
      fallback_hosts, and "hosts" in the smtp transport.

PH/22 If the log selector "outgoing_port" is set, the port is now also given on
      host errors such as "Connection refused".

PH/23 Applied a patch to fix problems with exim-4.52 while doing radius
      authentication with radiusclient 0.4.9:

      - Error returned from rc_read_config was caught wrongly
      - Username/password not passed on to radius server due to wrong length.

      The presumption is that some radiusclient API changes for 4.51/PH/17
      were not taken care of correctly. The code is still untested by me (my
      Linux distribution still has 0.3.2 of radiusclient), but it was
      contributed by a Radius user.

PH/24 When doing a callout, the value of $domain wasn't set correctly when
      expanding the "port" option of the smtp transport.

TK/04 MIME ACL: Fix buffer underrun that occurs when EOF condition is met
      while reading a MIME header. Thanks to Tom Hughes for a patch.

PH/24 Include config.h inside local_scan.h so that configuration settings are
      available.

PH/25 Make $smtp_command_argument available after all SMTP commands. This means
      that in an ACL for RCPT (for example), you can examine exactly what was
      received.

PH/26 Exim was recognizing IPv6 addresses of the form [IPv6:....] in EHLO
      commands, but it was not correctly comparing the address with the actual
      client host address. Thus, it would show the EHLO address in Received:
      header lines when this was not necessary.

PH/27 Added the % operator to ${eval:}.

PH/28 Exim tries to create and chdir to its spool directory when it starts;
      it should be ignoring failures (because with -C, for example, it has lost
      privilege). It wasn't ignoring creation failures other than "already
      exists".

PH/29 Added "crypteq" to the list of supported features that Exim outputs when
      -bV or -d is used.

PH/30 Fixed (presumably very longstanding) bug in exim_dbmbuild: if it failed
      because an input line was too long, either on its own, or by virtue of
      too many continuations, the temporary file was not being removed, and the
      return code was incorrect.

PH/31 Missing "BOOL" in function definition in filtertest.c.

PH/32 Applied Sieve patches from the maintainer.

TK/05 Domainkeys: Accomodate for a minor API change in libdomainkeys 0.67.

PH/33 Added "verify = not_blind".

PH/34 There are settings for CHOWN_COMMAND and MV_COMMAND that can be used in
      Local/Makefile (with some defaults set). These are used in built scripts
      such as exicyclog, but they have never been used in the exim_install
      script (though there are many overriding facilities there). I have
      arranged that the exim_install script now takes note of these two
      settings.

PH/35 Installed configuration files for Dragonfly.

PH/36 When a locally submitted message by a trusted user did not contain a
      From: header, and the sender address was obtained from -f or from an SMTP
      MAIL command, and the trusted user did not use -F to supply a sender
      name, $originator_name was incorrectly used when constructing a From:
      header. Furthermore, $originator_name was used for submission mode
      messages from external hosts without From: headers in a similar way,
      which is clearly wrong.

PH/37 Added control=suppress_local_fixups.

PH/38 When log_selector = +received_sender was set, and the addition of the
      sender made the log line's construction buffer exactly full, or one byte
      less than full, an overflow happened when the terminating "\n" was
      subsequently added.

PH/39 Added a new log selector, "unknown_in_list", which provokes a log entry
      when the result of a list match is failure because a DNS lookup failed.

PH/40 RM_COMMAND is now used in the building process.

PH/41 Added a "distclean" target to the top-level Makefile; it deletes all
      the "build-* directories that it finds.

PH/42 (But a TF fix): In a domain list, Exim incorrectly matched @[] if the IP
      address in a domain literal was a prefix of an interface address.

PH/43 (Again a TF fix): In the dnslookup router, do not apply widen_domains
      when verifying a sender address, unless rewrite_headers is false.

PH/44 Wrote a long comment about why errors_to addresses are verified as
      recipients, not senders.

TF/01 Add missing LIBS=-lm to OS/Makefile-OpenBSD which was overlooked when
      the ratelimit ACL was added.

PH/45 Added $smtp_command for the full command (cf $smtp_command_argument).

PH/46 Added extra information about PostgreSQL errors to the error string.

PH/47 Added an interface to a fake DNS resolver for use by the new test suite,
      avoiding the need to install special zones in a real server. This is
      backwards compatible; if it can't find the fake resolver, it drops back.
      Thus, both old and new test suites can be run.

TF/02 Added util/ratelimit.pl

TF/03 Minor fix to the ratelimit code to improve its behaviour in case the
      clock is set back in time.

TF/04 Fix the ratelimit support in exim_fixdb. Patch provided by Brian
      Candler <B.Candler@pobox.com>.

TF/05 The fix for PH/43 was not completely correct; widen_domains is always
      OK for addresses that are the result of redirections.

PH/48 A number of further additions for the benefit of the new test suite,
      including a fake gethostbyname() that interfaces to the fake DNS resolver
      (see PH/47 above).

TF/06 The fix for widen_domains has also been applied to qualify_single and
      search_parents which are the other dnslookup options that can cause
      header rewrites.

PH/49 Michael Haardt's randomized retrying, but as a separate retry parameter
      type ("H").

PH/50 Make never_users, trusted_users, admin_groups, trusted_groups expandable.

TF/07 Exim produced the error message "an SRV record indicated no SMTP
      service" if it encountered an MX record with an empty target hostname.
      The message is now "an MX or SRV record indicated no SMTP service".

TF/08 Change PH/13 introduced the possibility that verify=helo may defer,
      if the DNS of the sending site is misconfigured. This is quite a
      common situation. This change restores the behaviour of treating a
      helo verification defer as a failure.

PH/51 If self=fail was set on a router, the bounce message did not include the
      actual error message.


Exim version 4.52
-----------------

TF/01 Added support for Client SMTP Authorization. See NewStuff for details.

PH/01 When a transport filter timed out in a pipe delivery, and the pipe
      command itself ended in error, the underlying message about the transport
      filter timeout was being overwritten with the pipe command error. Now the
      underlying error message should be appended to the second error message.

TK/01 Fix poll() being unavailable on Mac OSX 10.2.

PH/02 Reduce the amount of output that "make" produces by default. Full output
      can still be requested.

PH/03 The warning log line about a condition test deferring for a "warn" verb
      was being output only once per connection, rather than after each
      occurrence (because it was using the same function as for successful
      "warn" verbs). This seems wrong, so I have changed it.

TF/02 Two buglets in acl.c which caused Exim to read a few bytes of memory that
      it should not have, which might have caused a crash in the right
      circumstances, but probably never did.

PH/04 Installed a modified version of Tony Finch's patch to make submission
      mode fix the return path as well as the Sender: header line, and to
      add a /name= option so that you can make the user's friendly name appear
      in the header line.

TF/03 Added the control = fakedefer ACL modifier.

TF/04 Added the ratelimit ACL condition. See NewStuff for details. Thanks to
      Mark Lowes for thorough testing.

TK/02 Rewrote SPF support to work with libspf2 versions >1.2.0.

TK/03 Merged latest SRS patch from Miles Wilton.

PH/05 There's a shambles in IRIX6 - it defines EX_OK in unistd.h which conflicts
      with the definition in sysexits.h (which is #included earlier).
      Fortunately, Exim does not actually use EX_OK. The code used to try to
      preserve the sysexits.h value, by assumimg that macro definitions were
      scanned for macro replacements. I have been disabused of this notion,
      so now the code just undefines EX_OK before #including unistd.h.

PH/06 There is a timeout for writing blocks of data, set by, e.g. data_timeout
      in the smtp transport. When a block could not be written in a single
      write() function, the timeout was being re-applied to each part-write.
      This seems wrong - if the receiver was accepting one byte at a time it
      would take for ever. The timeout is now adjusted when this happens. It
      doesn't have to be particularly precise.

TK/04 Added simple SPF lookup method in EXPERIMENTAL_SPF. See NewStuff for
      details. Thanks to Chris Webb <chris@arachsys.com> for the patch!

PH/07 Added "fullpostmaster" verify option, which does a check to <postmaster>
      without a domain if the check to <postmaster@domain> fails.

SC/01 Eximstats: added -xls and the ability to specify output files
     (patch written by Frank Heydlauf).

SC/02 Eximstats: use FileHandles for outputing results.

SC/03 Eximstats: allow any combination of xls, txt, and html output.

SC/04 Eximstats: fixed display of large numbers with -nvr option

SC/05 Eximstats: fixed merging of reports with empty tables.

SC/06 Eximstats: added the -include_original_destination flag

SC/07 Eximstats: removed tabs and trailing whitespace.

TK/05 Malware: Improve on aveserver error handling. Patch from Alex Miller.

TK/06 MBOX spool code: Add real "From " MBOX separator line
      so the .eml file is really in mbox format (even though
      most programs do not really care). Patch from Alex Miller.

TK/07 MBOX spool code: Add X-Envelope-From: and X-Envelope-To: headers.
      The latter is generated from $received_to and is only set if the
      message has one envelope recipient. SA can use these headers,
      obviously out-of-the-box. Patch from Alex Miller.

PH/08 The ${def test on a variable was returning false if the variable's
      value was "0", contrary to what the specification has always said!
      The result should be true unless the variable is empty.

PH/09 The syntax error of a character other than { following "${if
      def:variable_name" (after optional whitespace) was not being diagnosed.
      An expansion such as ${if def:sender_ident:{xxx}{yyy}} in which an
      accidental colon was present, for example, could give incorrect results.

PH/10 Tidied the code in a number of places where the st_size field of a stat()
      result is used (not including appendfile, where other changes are about
      to be made).

PH/11 Upgraded appendfile so that quotas larger than 2G are now supported.
      This involved changing a lot of size variables from int to off_t. It
      should work with maildirs and everything.

TK/08 Apply fix provided by Michael Haardt to prevent deadlock in case of
      spamd dying while we are connected to it.

TF/05 Fixed a ${extract error message typo reported by Jeremy Harris
      <jgh@wizmail.org>

PH/12 Applied Alex Kiernan's patch for the API change for the error callback
      function for BDB 4.3.

PH/13 Changed auto_thaw such that it does not apply to bounce messages.

PH/14 Imported PCRE 6.0; this was more than just a trivial operation because
      the sources for PCRE have been re-arranged and more files are now
      involved.

PH/15 The code I had for printing potentially long long variables in PH/11
      above was not the best (it lost precision). The length of off_t variables
      is now inspected at build time, and an appropriate printing format (%ld
      or %lld) is chosen and #defined by OFF_T_FMT. We also define LONGLONG_T
      to be "long long int" or "long int". This is needed for the internal
      formatting function string_vformat().

PH/16 Applied Matthew Newton's patch to exicyclog: "If log_file_path is set in
      the configuration file to be ":syslog", then the script "guesses" where
      the logs files are, rather than using the compiled in default. In our
      case the guess is not the same as the compiled default, so the script
      suddenly stopped working when I started to use syslog. The patch checks
      to see if log_file_path is "". If so, it attempts to read it from exim
      with no configuration file to get the compiled in version, before it
      falls back to the previous guessing code."

TK/09 Added "prvs" and "prvscheck" expansion items. These help a lot with
      implementing BATV in an Exim configuration. See NewStuff for the gory
      details.

PH/17 Applied Michael Haardt's patch for HP-UX, affecting only the os.h and
      Makefile that are specific to HP-UX.

PH/18 If the "use_postmaster" option was set for a recipient callout together
      with the "random" option, the postmaster address was used as the MAIL
      FROM address for the random test, but not for the subsequent recipient
      test. It is now used for both.

PH/19 Applied Michael Haardt's patch to update Sieve to RFC3028bis. "The
      patch removes a few documentation additions to RFC 3028, because the
      latest draft now contains them. It adds the new en;ascii-case comparator
      and a new error check for 8bit text in MIME parts. Comparator and
      require names are now matched exactly. I enabled the subaddress
      extension, but it is not well tested yet (read: it works for me)."

PH/20 Added macros for time_t as for off_t (see PH/15 above) and used them to
      rework some of the code of TK/09 above to avoid the hardwired use of
      "%lld" and "long long". Replaced the call to snprintf() with a call to
      string_vformat().

PH/21 Added some other messages to those in 4.51/PH/42, namely "All relevant MX
      records point to non-existent hosts", "retry timeout exceeded", and
      "retry time not reached for any host after a long failure period".

PH/22 Fixed some oversights/typos causing bugs when Exim is compiled with
      experimental DomainKeys support:

      (1) The filter variables $n0-$n9 and $sn0-$sn9 were broken.
      (2) On an error such as an illegally used "control", the wrong name for
          the control was given.

      These problems did NOT occur unless DomainKeys support was compiled.

PH/23 Added daemon_startup_retries and daemon_startup_sleep.

PH/24 Added ${if match_ip condition.

PH/25 Put debug statements on either side of calls to EXIM_DBOPEN() for hints
      databases so that it will be absolutely obvious if a crash occurs in the
      DB library. This is a regular occurrence (often caused by mis-matched
      db.h files).

PH/26 Insert a lot of missing (void) casts for functions such as chown(),
      chmod(), fcntl(), sscanf(), and other functions from stdio.h. These were
      picked up on a user's system that detects such things. There doesn't seem
      to be a gcc warning option for this - only an attribute that has to be
      put on the function's prototype. It seems that in Fedora Core 4 they have
      set this on a number of new functions. No doubt there will be more in due
      course.

PH/27 If a dnslookup or manualroute router is set with verify=only, it need not
      specify a transport. However, if an address that was verified by such a
      router was the subject of a callout, Exim crashed because it tried to
      read the rcpt_include_affixes from the non-existent transport. Now it
      just assumes that the setting of that option is false. This bug was
      introduced by 4.51/PH/31.

PH/28 Changed -d+all to exclude +memory, because that information is very
      rarely of interest, but it makes the output a lot bigger. People tend to
      do -d+all out of habit.

PH/29 Removed support for the Linux-libc5 build, as it is obsolete and the
      code in os-type was giving problems when libc.so lives in lib64, like on
      x86_64 Fedora Core.

PH/30 Exim's DNS code uses the original T_xxx names for DNS record times. These
      aren't the modern standard, and it seems that some systems' include files
      don't always have them. Exim was already checking for some of the newer
      ones like T_AAAA, and defining it itself. I've added checks for all the
      record types that Exim uses.

PH/31 When using GnuTLS, if the parameters cache file did not exist, Exim was
      not automatically generating a new one, as it is supposed to. This
      prevented TLS from working. If the file did exist, but contained invalid
      data, a new version was generated, as expected. It was only the case of a
      non-existent file that was broken.

TK/10 Domainkeys: Fix a bug in verification that caused a crash in conjunction
      with a change in libdomainkeys > 0.64.

TK/11 Domainkeys: Change the logic how the "testing" policy flag is retrieved
      from DNS. If the selector record carries the flag, it now has
      precedence over the domain-wide flag.

TK/12 Cleared some compiler warnings related to SPF, SRS and DK code.

PH/32 In mua_wrapper mode, if an smtp transport configuration error (such as
      the use of a port name that isn't defined in /etc/services) occurred, the
      message was deferred as in a normal delivery, and thus remained on the
      spool, instead of being failed because of the mua_wrapper setting. This
      is now fixed, and I tidied up some of the mua_wrapper messages at the
      same time.

SC/08 Eximstats: whilst parsing the mainlog(s), store information about
      the messages in a hash of arrays rather than using individual hashes.
      This is a bit cleaner and results in dramatic memory savings, albeit
      at a slight CPU cost.

SC/09 Eximstats: added the -show_rt<list> and the -show_dt<list> flags
      as requested by Marc Sherman.

SC/10 Eximstats: added histograms for user specified patterns as requested
      by Marc Sherman.

SC/11 Eximstats: v1.43 - bugfix for pattern histograms with -h0 specified.

PH/33 Patch from the Cygwin maintainer to add "b" to all occurences of
      fopen() in the content-scanning modules that did not already have it.


Exim version 4.51
-----------------

TK/01 Added Yahoo DomainKeys support via libdomainkeys. See
      doc/experimental-spec.txt for details. (http://domainkeys.sf.net)

TK/02 Fix ACL "control" statement not being available in MIME ACL.

TK/03 Fix ACL "regex" condition not being available in MIME ACL.

PH/01 Installed a patch from the Sieve maintainer that allows -bf to be used
      to test Sieve filters that use "vacation".

PH/02 Installed a slightly modified version of Nikos Mavrogiannopoulos' patch
      that changes the way the GnuTLS parameters are stored in the cache file.
      The new format can be generated externally. For backward compatibility,
      if the data in the cache doesn't make sense, Exim assumes it has read an
      old-format file, and it generates new data and writes a new file. This
      means that you can't go back to an older release without removing the
      file.

PH/03 A redirect router that has both "unseen" and "one_time" set does not
      work if there are any delivery delays because "one_time" forces the
      parent to be marked "delivered", so its unseen clone is never tried
      again. For this reason, Exim now forbids the simultaneous setting of
      these two options.

PH/04 Change 4.11/85 fixed an obscure bug concerned with addresses that are
      redirected to themselves ("homonym" addresses). Read the long ChangeLog
      entry if you want to know the details. The fix, however, neglected to
      consider the case when local delivery batching is involved. The test for
      "previously delivered" was not happening when checking to see if an
      address could be batched with a previous (undelivered) one; under
      certain circumstances this could lead to multiple deliveries to the same
      address.

PH/05 Renamed the macro SOCKLEN_T as EXIM_SOCKLEN_T because AIX uses SOCKLEN_T
      in its include files, and this causes problems building Exim.

PH/06 A number of "verify =" ACL conditions have no options (e.g. verify =
      header_syntax) but Exim was just ignoring anything given after a slash.
      In particular, this caused confusion with an attempt to use "verify =
      reverse_host_lookup/defer_ok". An error is now given when options are
      supplied for verify items that do not have them. (Maybe reverse_host_
      lookup should have a defer_ok option, but that's a different point.)

PH/07 Increase the size of the buffer for incoming SMTP commands from 512 (as
      defined by RFC 821) to 2048, because there were problems with some AUTH
      commands, and RFC 1869 says the size should be increased for extended
      SMTP commands that take arguments.

PH/08 Added ${dlfunc dynamically loaded function for expansion (code from Tony
      Finch).

PH/09 Previously, an attempt to use ${perl when it wasn't compiled gave an
      "unknown" error; now it says that the functionality isn't in the binary.

PH/10 Added a nasty fudge to try to recognize and flatten LDAP passwords in
      an address' error message when a string expansion fails (syntax or
      whatever). Otherwise the password may appear in the log. Following change
      PH/42 below, there is no longer a chance of it appearing in a bounce
      message.

PH/11 Installed exipick version 20050225.0 from John Jetmore.

PH/12 If the last host in a fallback_hosts list was multihomed, only the first
      of its addresses was ever tried. (Bugzilla bug #2.)

PH/13 If "headers_add" in a transport didn't end in a newline, Exim printed
      the result incorrectly in the debug output. (It correctly added a newline
      to what was transported.)

TF/01 Added $received_time.

PH/14 Modified the default configuration to add an acl_smtp_data ACL, with
      commented out examples of how to interface to a virus scanner and to
      SpamAssassin. Also added commented examples of av_scanner and
      spamd_address settings.

PH/15 Further to TK/02 and TK/03 above, tidied up the tables of what conditions
      and controls are allowed in which ACLs. There were a couple of minor
      errors. Some of the entries in the conditions table (which is a table of
      where they are NOT allowed) were getting very unwieldy; rewrote them as a
      negation of where the condition IS allowed.

PH/16 Installed updated OS/os.c-cygwin from the Cygwin maintainer.

PH/17 The API for radiusclient changed at release 0.4.0. Unfortunately, the
      header file does not have a version number, so I've had to invent a new
      value for RADIUS_LIB_TYPE, namely "RADIUSCLIENTNEW" to request the new
      API. The code is untested by me (my Linux distribution still has 0.3.2 of
      radiusclient), but it was contributed by a Radius user.

PH/18 Installed Lars Mainka's patch for the support of CRL collections in
      files or directories, for OpenSSL.

PH/19 When an Exim process that is running as root has to create an Exim log
      file, it does so in a subprocess that runs as exim:exim so as to get the
      ownership right at creation (otherwise, other Exim processes might see
      the file with the wrong ownership). There was no test for failure of this
      fork() call, which would lead to the process getting stuck as it waited
      for a non-existent subprocess. Forks do occasionally fail when resources
      run out. I reviewed all the other calls to fork(); they all seem to check
      for failure.

PH/20 When checking for unexpected SMTP input at connect time (before writing
      the banner), Exim was not dealing correctly with a non-positive return
      from the read() function. If the client had disconnected by this time,
      the result was a log entry for a synchronization error with an empty
      string after "input=" when read() returned zero. If read() returned -1
      (an event I could not check), uninitialized data bytes were printed.
      There were reports of junk text (parts of files, etc) appearing after
      "input=".

PH/21 Added acl_not_smtp_mime to allow for MIME scanning for non-SMTP messages.

PH/22 Added support for macro redefinition, and (re)definition in between
      driver and ACL definitions.

PH/23 The cyrus_sasl authenticator was expanding server_hostname, but then
      forgetting to use the resulting value; it was using the unexpanded value.

PH/24 The cyrus_sasl authenticator was advertising mechanisms for which it
      hadn't been configured. The fix is from Juergen Kreileder, who
      understands it better than I do:

      "Here's what I see happening with three configured cyrus_sasl
      authenticators configured (plain, login, cram-md5):

      On startup auth_cyrus_sasl_init() gets called for each of these.
      This means three calls to sasl_listmech() without a specified mech_list.
      => SASL tests which mechs of all available mechs actually work
      => three warnings about OTP not working
      => the returned list contains: plain, login, cram-md5, digest-md5, ...

      With the patch, sasl_listmech() also gets called three times.  But now
      SASL's mech_list option is set to the server_mech specified in the the
      authenticator.  Or in other words, the answer from sasl_listmech()
      gets limited to just the mech you're testing for (which is different
      for each call.)
      => the return list contains just 'plain' or 'login', 'cram-md5' or
      nothing depending on the value of ob->server_mech.

      I've just tested the patch: Authentication still works fine,
      unavailable mechs specified in the exim configuration are still
      caught, and the auth.log warnings about OTP are gone."

PH/25 When debugging is enabled, the contents of the command line are added
      to the debugging output, even when log_selector=+arguments is not
      specified.

PH/26 Change scripts/os-type so that when "uname -s" returns just "GNU", the
      answer is "GNU", and only if the return is "GNU/something" is the answer
      "Linux".

PH/27 $acl_verify_message is now set immediately after the failure of a
      verification in an ACL, and so is available in subsequent modifiers. In
      particular, the message can be preserved by coding like this:

         warn  !verify = sender
               set acl_m0 = $acl_verify_message

      Previously, $acl_verify_message was set only while expanding "message"
      and "log_message" when a very denied access.

PH/28 Modified OS/os.c-Linux with

        -#ifndef OS_LOAD_AVERAGE
        +#if !defined(OS_LOAD_AVERAGE) && defined(__linux__)

      to make Exim compile on kfreebsd-gnu. (I'm totally confused about the
      nomenclature these days.)

PH/29 Installed patch from the Sieve maintainer that adds the options
      sieve_useraddress and sieve_subaddress to the redirect router.

PH/30 In these circumstances:
        . Two addresses routed to the same list of hosts;
        . First host does not offer TLS;
        . First host accepts first address;
        . First host gives temporary error to second address;
        . Second host offers TLS and a TLS session is established;
        . Second host accepts second address.
      Exim incorrectly logged both deliveries with the TLS parameters (cipher
      and peerdn, if requested) that were in fact used only for the second
      address.

PH/31 When doing a callout as part of verifying an address, Exim was not paying
      attention to any local part prefix or suffix that was matched by the
      router that accepted the address. It now behaves in the same way as it
      does for delivery: the affixes are removed from the local part unless
      rcpt_include_affixes is set on the transport.

PH/32 Add the sender address, as F=<...>, to the log line when logging a
      timeout during the DATA phase of an incoming message.

PH/33 Sieve envelope tests were broken for match types other than :is. I have
      applied a patch sanctioned by the Sieve maintainer.

PH/34 Change 4.50/80 broke Exim in that it could no longer handle cases where
      the uid or gid is negative. A case of a negative gid caused this to be
      noticed. The fix allows for either to be negative.

PH/35 ACL_WHERE_MIME is now declared unconditionally, to avoid too much code
      clutter, but the tables that are indexed by ACL_WHERE_xxx values had been
      overlooked.

PH/36 The change PH/12 above was broken. Fixed it.

PH/37 Exim used to check for duplicate addresses in the middle of routing, on
      the grounds that routing the same address twice would always produce the
      same answer. This might have been true once, but it is certainly no
      longer true now. Routing a child address may depend on the previous
      routing that produced that child. Some complicated redirection strategies
      went wrong when messages had multiple recipients, and made Exim's
      behaviour dependent on the order in which the addresses were given.

      I have moved the duplicate checking until after the routing is complete.
      Exim scans the addresses that are assigned to local and remote
      transports, and removes any duplicates. This means that more work will be
      done, as duplicates will always all be routed, but duplicates are
      presumably rare, so I don't expect this is of any significance.

      For deliveries to pipes, files, and autoreplies, the duplicate checking
      still happens during the routing process, since they are not going to be
      routed further.

PH/38 Installed a patch from Ian Freislich, with the agreement of Tom Kistner.
      It corrects a timeout issue with spamd. This is Ian's comment: "The
      background is that sometimes spamd either never reads data from a
      connection it has accepted, or it never writes response data. The exiscan
      spam.[ch] uses a 3600 second timeout on spamd socket reads, further, it
      blindly assumes that writes won't block so it may never time out."

PH/39 Allow G after quota size as well as K and M.

PH/40 The value set for $authenticated_id in an authenticator may not contain
      binary zeroes or newlines because the value is written to log lines and
      to spool files. There was no check on this. Now the value is run through
      the string_printing() function so that such characters are converted to
      printable escape sequences.

PH/41 $message_linecount is a new variable that contains the total number of
      lines in the message. Compare $body_linecount, which is the count for the
      body only.

PH/42 Exim no longer gives details of delivery errors for specific addresses in
      bounce and delay warning messages, except in certain special cases, which
      are as follows:

      (a) An SMTP error message from a remote host;
      (b) A message specified in a :fail: redirection;
      (c) A message specified in a "fail" command in a system filter;
      (d) A message specified in a FAIL return from the queryprogram router;
      (e) A message specified by the cannot_route_message router option.

      In these cases only, Exim does include the error details in bounce and
      warning messages. There are also a few cases where bland messages such
      as "unrouteable address" or "local delivery error" are given.

PH/43 $value is now also set for the "else" part of a ${run expansion.

PH/44 Applied patch from the Sieve maintainer: "The vacation draft is still
      being worked on, but at least Exim now implements the latest version to
      play with."

PH/45 In a pipe transport, although a timeout while waiting for the pipe
      process to complete was treated as a delivery failure, a timeout while
      writing the message to the pipe was logged, but erroneously treated as a
      successful delivery. Such timeouts include transport filter timeouts. For
      consistency with the overall process timeout, these timeouts are now
      treated as errors, giving rise to delivery failures by default. However,
      there is now a new Boolean option for the pipe transport called
      timeout_defer, which, if set TRUE, converts the failures into defers for
      both kinds of timeout. A transport filter timeout is now identified in
      the log output.

PH/46 The "scripts/Configure-config.h" script calls "make" at one point. On
      systems where "make" and "gmake" are different, calling "gmake" at top
      level broke things. I've arranged for the value of $(MAKE) to be passed
      from the Makefile to this script so that it can call the same version of
      "make".


A note about Exim versions 4.44 and 4.50
----------------------------------------

Exim 4.50 was meant to be the next release after 4.43. It contains a lot of
changes of various kinds. As a consequence, a big documentation update was
needed. This delayed the release for rather longer than seemed good, especially
in the light of a couple of (minor) security issues. Therefore, the changes
that fixed bugs were backported into 4.43, to create a 4.44 maintenance
release. So 4.44 and 4.50 are in effect two different branches that both start
from 4.43.

I have left the 4.50 change log unchanged; it contains all the changes since
4.43. The change log for 4.44 is below; many of its items are identical to
those for 4.50. This seems to be the most sensible way to preserve the
historical information.


Exim version 4.50
-----------------

 1. Minor wording change to the doc/README.SIEVE file.

 2. Change 4.43/35 introduced a bug: if quota_filecount was set, the
    computation of the current number of files was incorrect.

 3. Closing a stable door: arrange to panic-die if setitimer() ever fails. The
    bug fixed in 4.43/37 would have been diagnosed quickly if this had been in
    place.

 4. Give more explanation in the error message when the command for a transport
    filter fails to execute.

 5. There are several places where Exim runs a non-Exim command in a
    subprocess. The SIGUSR1 signal should be disabled for these processes. This
    was being done only for the command run by the queryprogram router. It is
    now done for all such subprocesses. The other cases are: ${run, transport
    filters, and the commands run by the lmtp and pipe transports.

 6. Added CONFIGURE_GROUP build-time option.

 7. Some older OS have a limit of 256 on the maximum number of file
    descriptors. Exim was using setrlimit() to set 1000 as a large value
    unlikely to be exceeded. Change 4.43/17 caused a lot of logging on these
    systems. I've change it so that if it can't get 1000, it tries for 256.

 8. "control=submission" was allowed, but had no effect, in a DATA ACL. This
    was an oversight, and furthermore, ever since the addition of extra
    controls (e.g. 4.43/32), the checks on when to allow different forms of
    "control" were broken. There should now be diagnostics for all cases when a
    control that does not make sense is encountered.

 9. Added the /retain_sender option to "control=submission".

10. $recipients is now available in the predata ACL (oversight).

11. Tidy the search cache before the fork to do a delivery from a message
    received from the command line. Otherwise the child will trigger a lookup
    failure and thereby defer the delivery if it tries to use (for example) a
    cached ldap connection that the parent has called unbind on.

12. If verify=recipient was followed by verify=sender in a RCPT ACL, the value
    of $address_data from the recipient verification was clobbered by the
    sender verification.

13. The value of address_data from a sender verification is now available in
    $sender_address_data in subsequent conditions in the ACL statement.

14. Added forbid_sieve_filter and forbid_exim_filter to the redirect router.

15. Added a new option "connect=<time>" to callout options, to set a different
    connection timeout.

16. If FIXED_NEVER_USERS was defined, but empty, Exim was assuming the uid 0
    was its contents. (It was OK if the option was not defined at all.)

17. A "Completed" log line is now written for messages that are removed from
    the spool by the -Mrm option.

18. New variables $sender_verify_failure and $recipient_verify_failure contain
    information about exactly what failed.

19. Added -dd to debug only the daemon process.

20. Incorporated Michael Haardt's patch to ldap.c for improving the way it
    handles timeouts, both on the server side and network timeouts. Renamed the
    CONNECT parameter as NETTIMEOUT (but kept the old name for compatibility).

21. The rare case of EHLO->STARTTLS->HELO was setting the protocol to "smtp".
    It is now set to "smtps".

22. $host_address is now set to the target address during the checking of
    ignore_target_hosts.

23. When checking ignore_target_hosts for an ipliteral router, no host name was
    being passed; this would have caused $sender_host_name to have been used if
    matching the list had actually called for a host name (not very likely,
    since this list is usually IP addresses). A host name is now passed as
    "[x.x.x.x]".

24. Changed the calls that set up the SIGCHLD handler in the daemon to use the
    code that specifies a non-restarting handler (typically sigaction() in
    modern systems) in an attempt to fix a rare and obscure crash bug.

25. Narrowed the window for a race in the daemon that could cause it to ignore
    SIGCHLD signals. This is not a major problem, because they are used only to
    wake it up if nothing else does.

26. A malformed maildirsize file could cause Exim to calculate negative values
    for the mailbox size or file count. Odd effects could occur as a result.
    The maildirsize information is now recalculated if the size or filecount
    end up negative.

27. Added HAVE_SYS_STATVFS_H to the os.h file for Linux, as it has had this
    support for a long time. Removed HAVE_SYS_VFS_H.

28. Installed the latest version of exipick from John Jetmore.

29. In an address list, if the pattern was not a regular expression, an empty
    subject address (from a bounce message) matched only if the pattern was an
    empty string. Non-empty patterns were not even tested. This was the wrong
    because it is perfectly reasonable to use an empty address as part of a
    database query. An empty address is now tested by patterns that are
    lookups. However, all the other forms of pattern expect the subject to
    contain a local part and a domain, and therefore, for them, an empty
    address still always fails if the pattern is not itself empty.

30. Exim went into a mad DNS loop when attempting to do a callout where the
    host was specified on an smtp transport, and looking it up yielded more
    than one IP address.

31. Re-factored the code for checking spool and log partition space into a
    function that finds that data and another that does the check. The former
    is then used to implement four new variables: $spool_space, $log_space,
    $spool_inodes, and $log_inodes.

32. The RFC2047 encoding function was originally intended for short strings
    such as real names; it was not keeping to the 75-character limit for
    encoded words that the RFC imposes. It now respects the limit, and
    generates multiple encoded words if necessary. To be on the safe side, I
    have increased the buffer size for the ${rfc2047: expansion operator from
    1024 to 2048 bytes.

33. It is now permitted to omit both strings after an "if" condition; if the
    condition is true, the result is "true". As before, when the second string
    is omitted, a false condition yields an empty string. This makes it less
    cumbersome to write custom ACL and router conditions.

34. Failure to deliver a bounce message always caused it to be frozen, even if
    there was an errors_to setting on the router. The errors_to setting is now
    respected.

35. If an IPv6 address is given for -bh or -bhc, it is now converted to the
    canonical form (fully expanded) before being placed in
    $sender_host_address.

36. The table in the code that translates DNS record types into text (T_A to
    "A" for instance) was missing entries for NS and CNAME. It is just possible
    that this could have caused confusion if both these types were looked up
    for the same domain, because the text type is used as part of Exim's
    per-process caching. But the chance of anyone hitting this buglet seems
    very small.

37. The dnsdb lookup has been extended in a number of ways.

    (1) There is a new type, "zns", which walks up the domain tree until it
        finds some nameserver records. It should be used with care.

    (2) There is a new type, "mxh", which is like "mx" except that it returns
        just the host names, not the priorities.

    (3) It is now possible to give a list of domains (or IP addresses) to be
        looked up. The behaviour when one of the lookups defers can be
        controlled by a keyword.

    (4) It is now possible to specify the separator character for use when
        multiple records are returned.

38. The dnslists ACL condition has been extended: it is now possible to supply
    a list of IP addresses and/or domains to be looked up in a particular DNS
    domain.

39. Added log_selector=+queue_time_overall.

40. When running the queue in the test harness, wait just a tad after forking a
    delivery process, to get repeatability of debugging output.

41. Include certificate and key file names in error message when GnuTLS fails
    to set them up, because the GnuTLS error message doesn't include the name
    of the failing file when there is a problem reading it.

42. Allow both -bf and -bF in the same test run.

43. Did the same fix as 41 above for OpenSSL, which had the same infelicity.

44. The "Exiscan patch" is now merged into the mainline Exim source.

45. Sometimes the final signoff response after QUIT could fail to get
    transmitted in the non-TLS case. Testing !tls_active instead of tls_active
    < 0 before doing a fflush(). This bug looks as though it goes back to the
    introduction of TLS in release 3.20, but "sometimes" must have been rare
    because the tests only now provoked it.

46. Reset the locale to "C" after calling embedded Perl, in case it was changed
    (this can affect the format of dates).

47. exim_tidydb, when checking for the continued existence of a message for
    which it has found a message-specific retry record, was not finding
    messages that were in split spool directories. Consequently, it was
    deleting retry records that should have stayed in existence.

48. Steve fixed some bugs in eximstats.

49. The SPA authentication driver was not abandoning authentication and moving
    on to the next authenticator when an expansion was forced to fail,
    contradicting the general specification for all authenticators. Instead it
    was generating a temporary error. It now behaves as specified.

50. The default ordering of permitted cipher suites for GnuTLS was pessimal
    (the order specifies the preference for clients). The order is now AES256,
    AES128, 3DES, ARCFOUR128.

51. Small patch to Sieve code - explicitly set From: when generating an
    autoreply.

52. Exim crashed if a remote delivery caused a very long error message to be
    recorded - for instance if somebody sent an entire SpamAssassin report back
    as a large number of 550 error lines. This bug was coincidentally fixed by
    increasing the size of one of Exim's internal buffers (big_buffer) that
    happened as part of the Exiscan merge. However, to be on the safe side, I
    have made the code more robust (and fixed the comments that describe what
    is going on).

53. Now that there can be additional text after "Completed" in log lines (if
    the queue_time_overall log selector is set), a one-byte patch to exigrep
    was needed to allow it to recognize "Completed" as not the last thing in
    the line.

54. The LDAP lookup was not handling a return of LDAP_RES_SEARCH_REFERENCE. A
    patch that reportedly fixes this has been added. I am not expert enough to
    create a test for it. This is what the patch creator wrote:

      "I found a little strange behaviour of ldap code when working with
      Windows 2003 AD Domain, where users was placed in more than one
      Organization Units. When I tried to give exim partial DN, the exit code
      of ldap_search was unknown to exim because of LDAP_RES_SEARCH_REFERENCE.
      But simultaneously result of request was absolutely normal ldap result,
      so I produce this patch..."

    Later: it seems that not all versions of LDAP support LDAP_RES_SEARCH_
    REFERENCE, so I have modified the code to exclude the patch when that macro
    is not defined.

55. Some experimental protocols are using DNS PTR records for new purposes. The
    keys for these records are domain names, not reversed IP addresses. The
    dnsdb PTR lookup now tests whether its key is an IP address. If not, it
    leaves it alone. Component reversal etc. now happens only for IP addresses.
    CAN-2005-0021

56. Improve error message when ldap_search() fails in OpenLDAP or Solaris LDAP.

57. Double the size of the debug message buffer (to 2048) so that more of very
    long debug lines gets shown.

58. The exicyclog utility now does better if the number of log files to keep
    exceeds 99. In this case, it numbers them 001, 002 ... instead of 01, 02...

59. Two changes related to the smtp_active_hostname option:

      (1) $smtp_active_hostname is now available as a variable.
      (2) The default for smtp_banner uses $smtp_active_hostname instead
          of $primary_hostname.

60. The host_aton() function is supposed to be passed a string that is known
    to be a valid IP address. However, in the case of IPv6 addresses, it was
    not checking this. This is a hostage to fortune. Exim now panics and dies
    if the condition is not met. A case was found where this could be provoked
    from a dnsdb PTR lookup with an IPv6 address that had more than 8
    components; fortuitously, this particular loophole had already been fixed
    by change 4.50/55 above.

    If there are any other similar loopholes, the new check in host_aton()
    itself should stop them being exploited. The report I received stated that
    data on the command line could provoke the exploit when Exim was running as
    exim, but did not say which command line option was involved. All I could
    find was the use of -be with a bad dnsdb PTR lookup, and in that case it is
    running as the user.
    CAN-2005-0021

61. There was a buffer overflow vulnerability in the SPA authentication code
    (which came originally from the Samba project). I have added a test to the
    spa_base64_to_bits() function which I hope fixes it.
    CAN-2005-0022

62. Configuration update for GNU/Hurd and variations. Updated Makefile-GNU and
    os.h-GNU, and added configuration files for GNUkFreeBSD and GNUkNetBSD.

63. The daemon start-up calls getloadavg() while still root for those OS that
    need the first call to be done as root, but it missed one case: when
    deliver_queue_load_max is set with deliver_drop_privilege. This is
    necessary for the benefit of the queue runner, because there is no re-exec
    when deliver_drop_privilege is set.

64. A call to exiwhat cut short delays set up by "delay" modifiers in ACLs.
    This has been fixed.

65. Caching of lookup data for "hosts =" ACL conditions, when a named host list
    was in use, was not putting the data itself into the right store pool;
    consequently, it could be overwritten for a subsequent message in the same
    SMTP connection. (Fix 4.40/11 dealt with the non-cache case, but overlooked
    the caching.)

66. Added hosts_max_try_hardlimit to the smtp transport, default 50.

67. The string_is_ip_address() function returns 0, 4, or 6, for "no an IP
    address", "IPv4 address", and "IPv6 address", respectively. Some calls of
    the function were treating the return as a boolean value, which happened to
    work because 0=false and not-0=true, but is not correct code.

68. The host_aton() function was not handling scoped IPv6 addresses (those
    with, for example, "%eth0" on the end) correctly.

69. Fixed some compiler warnings in acl.c for the bitmaps specified with
    negated items (that is, ~something) in unsigned ints. Some compilers
    apparently mutter when there is no cast.

70. If an address verification called from an ACL failed, and did not produce a
    user-specific message (i.e. there was only a "system" message), nothing was
    put in $acl_verify_message. In this situation, it now puts the system
    message there.

71. Change 4.23/11 added synchronization checking at the start of an SMTP
    session; change 4.31/43 added the unwanted input to the log line - except
    that it did not do this in the start of session case. It now does.

72. After a timeout in a callout SMTP session, Exim still sent a QUIT command.
    This is wrong and can cause the other end to generate a synchronization
    error if it is another Exim or anything else that does the synchronization
    check. A QUIT command is no longer sent after a timeout.

73. $host_lookup_deferred has been added, to make it easier to detect DEFERs
    during host lookups.

74. The defer_ok option of callout verification was not working if it was used
    when verifying addresses in header lines, that is, for this case:

      verify = header_sender/callout=defer_ok

75. A backgrounded daemon closed stdin/stdout/stderr on entry; this meant that
    those file descriptors could be used for SMTP connections. If anything
    wrote to stderr (the example that came up was "warn" in embedded Perl), it
    could be sent to the SMTP client, causing chaos. The daemon now opens
    stdin, stdout, and stderr to /dev/null when it puts itself into the
    background.

76. Arrange for output from Perl's "warn" command to be written to Exim's main
    log by default. The user can override this with suitable Perl magic.

77. The use of log_message on a "discard" ACL verb, which is supposed to add to
    the log message when discard triggers, was not working for the DATA ACL or
    for the non-SMTP ACL.

78. Error message wording change in sieve.c.

79. If smtp_accept_max_per_host was set, the number of connections could be
    restricted to fewer than expected, because the daemon was trying to set up
    a new connection before checking whether the processes handling previous
    connections had finished. The check for completed processes is now done
    earlier. On busy systems, this bug wouldn't be noticed because something
    else would have woken the daemon, and it would have reaped the completed
    process earlier.

80. If a message was submitted locally by a user whose login name contained one
    or more spaces (ugh!), the spool file that Exim wrote was not re-readable.
    It caused a spool format error. I have fixed the spool reading code. A
    related problem was that the "from" clause in the Received: line became
    illegal because of the space(s). It is now covered by ${quote_local_part.

81. Included the latest eximstats from Steve (adds average sizes to HTML Top
    tables).

82. Updated OS/Makefile-AIX as per message from Mike Meredith.

83. Patch from Sieve maintainer to fix unterminated string problem in
    "vacation" handling.

84. Some minor changes to the Linux configuration files to help with other
    OS variants using glibc.

85. One more patch for Sieve to update vacation handling to latest spec.


----------------------------------------------------
See the note above about the 4.44 and 4.50 releases.
----------------------------------------------------


Exim version 4.44
-----------------

 1. Change 4.43/35 introduced a bug that caused file counts to be
    incorrectly computed when quota_filecount was set in an appendfile
    transport

 2. Closing a stable door: arrange to panic-die if setitimer() ever fails. The
    bug fixed in 4.43/37 would have been diagnosed quickly if this had been in
    place.

 3. Give more explanation in the error message when the command for a transport
    filter fails to execute.

 4. There are several places where Exim runs a non-Exim command in a
    subprocess. The SIGUSR1 signal should be disabled for these processes. This
    was being done only for the command run by the queryprogram router. It is
    now done for all such subprocesses. The other cases are: ${run, transport
    filters, and the commands run by the lmtp and pipe transports.

 5. Some older OS have a limit of 256 on the maximum number of file
    descriptors. Exim was using setrlimit() to set 1000 as a large value
    unlikely to be exceeded. Change 4.43/17 caused a lot of logging on these
    systems. I've change it so that if it can't get 1000, it tries for 256.

 6. "control=submission" was allowed, but had no effect, in a DATA ACL. This
    was an oversight, and furthermore, ever since the addition of extra
    controls (e.g. 4.43/32), the checks on when to allow different forms of
    "control" were broken. There should now be diagnostics for all cases when a
    control that does not make sense is encountered.

 7. $recipients is now available in the predata ACL (oversight).

 8. Tidy the search cache before the fork to do a delivery from a message
    received from the command line. Otherwise the child will trigger a lookup
    failure and thereby defer the delivery if it tries to use (for example) a
    cached ldap connection that the parent has called unbind on.

 9. If verify=recipient was followed by verify=sender in a RCPT ACL, the value
    of $address_data from the recipient verification was clobbered by the
    sender verification.

10. If FIXED_NEVER_USERS was defined, but empty, Exim was assuming the uid 0
    was its contents. (It was OK if the option was not defined at all.)

11. A "Completed" log line is now written for messages that are removed from
    the spool by the -Mrm option.

12. $host_address is now set to the target address during the checking of
    ignore_target_hosts.

13. When checking ignore_target_hosts for an ipliteral router, no host name was
    being passed; this would have caused $sender_host_name to have been used if
    matching the list had actually called for a host name (not very likely,
    since this list is usually IP addresses). A host name is now passed as
    "[x.x.x.x]".

14. Changed the calls that set up the SIGCHLD handler in the daemon to use the
    code that specifies a non-restarting handler (typically sigaction() in
    modern systems) in an attempt to fix a rare and obscure crash bug.

15. Narrowed the window for a race in the daemon that could cause it to ignore
    SIGCHLD signals. This is not a major problem, because they are used only to
    wake it up if nothing else does.

16. A malformed maildirsize file could cause Exim to calculate negative values
    for the mailbox size or file count. Odd effects could occur as a result.
    The maildirsize information is now recalculated if the size or filecount
    end up negative.

17. Added HAVE_SYS_STATVFS_H to the os.h file for Linux, as it has had this
    support for a long time. Removed HAVE_SYS_VFS_H.

18. Updated exipick to current release from John Jetmore.

19. Allow an empty sender to be matched against a lookup in an address list.
    Previously the only cases considered were a regular expression, or an
    empty pattern.

20. Exim went into a mad DNS lookup loop when doing a callout where the
    host was specified on the transport, if the DNS lookup yielded more than
    one IP address.

21. The RFC2047 encoding function was originally intended for short strings
    such as real names; it was not keeping to the 75-character limit for
    encoded words that the RFC imposes. It now respects the limit, and
    generates multiple encoded words if necessary. To be on the safe side, I
    have increased the buffer size for the ${rfc2047: expansion operator from
    1024 to 2048 bytes.

22. Failure to deliver a bounce message always caused it to be frozen, even if
    there was an errors_to setting on the router. The errors_to setting is now
    respected.

23. If an IPv6 address is given for -bh or -bhc, it is now converted to the
    canonical form (fully expanded) before being placed in
    $sender_host_address.

24. Updated eximstats to version 1.33

25. Include certificate and key file names in error message when GnuTLS fails
    to set them up, because the GnuTLS error message doesn't include the name
    of the failing file when there is a problem reading it.

26. Expand error message when OpenSSL has problems setting up cert/key files.
    As per change 25.

27. Reset the locale to "C" after calling embedded Perl, in case it was changed
    (this can affect the format of dates).

28. exim_tidydb, when checking for the continued existence of a message for
    which it has found a message-specific retry record, was not finding
    messages that were in split spool directories. Consequently, it was
    deleting retry records that should have stayed in existence.

29. eximstats updated to version 1.35
    1.34 - allow eximstats to parse syslog lines as well as mainlog lines
    1.35 - bugfix such that pie charts by volume are generated correctly

30. The SPA authentication driver was not abandoning authentication and moving
    on to the next authenticator when an expansion was forced to fail,
    contradicting the general specification for all authenticators. Instead it
    was generating a temporary error. It now behaves as specified.

31. The default ordering of permitted cipher suites for GnuTLS was pessimal
    (the order specifies the preference for clients). The order is now AES256,
    AES128, 3DES, ARCFOUR128.

31. Small patch to Sieve code - explicitly set From: when generating an
    autoreply.

32. Exim crashed if a remote delivery caused a very long error message to be
    recorded - for instance if somebody sent an entire SpamAssassin report back
    as a large number of 550 error lines. This bug was coincidentally fixed by
    increasing the size of one of Exim's internal buffers (big_buffer) that
    happened as part of the Exiscan merge. However, to be on the safe side, I
    have made the code more robust (and fixed the comments that describe what
    is going on).

33. Some experimental protocols are using DNS PTR records for new purposes. The
    keys for these records are domain names, not reversed IP addresses. The
    dnsdb PTR lookup now tests whether its key is an IP address. If not, it
    leaves it alone. Component reversal etc. now happens only for IP addresses.
    CAN-2005-0021

34. The host_aton() function is supposed to be passed a string that is known
    to be a valid IP address. However, in the case of IPv6 addresses, it was
    not checking this. This is a hostage to fortune. Exim now panics and dies
    if the condition is not met. A case was found where this could be provoked
    from a dnsdb PTR lookup with an IPv6 address that had more than 8
    components; fortuitously, this particular loophole had already been fixed
    by change 4.50/55 or 4.44/33 above.

    If there are any other similar loopholes, the new check in host_aton()
    itself should stop them being exploited. The report I received stated that
    data on the command line could provoke the exploit when Exim was running as
    exim, but did not say which command line option was involved. All I could
    find was the use of -be with a bad dnsdb PTR lookup, and in that case it is
    running as the user.
    CAN-2005-0021

35. There was a buffer overflow vulnerability in the SPA authentication code
    (which came originally from the Samba project). I have added a test to the
    spa_base64_to_bits() function which I hope fixes it.
    CAN-2005-0022

36. The daemon start-up calls getloadavg() while still root for those OS that
    need the first call to be done as root, but it missed one case: when
    deliver_queue_load_max is set with deliver_drop_privilege. This is
    necessary for the benefit of the queue runner, because there is no re-exec
    when deliver_drop_privilege is set.

37. Caching of lookup data for "hosts =" ACL conditions, when a named host list
    was in use, was not putting the data itself into the right store pool;
    consequently, it could be overwritten for a subsequent message in the same
    SMTP connection. (Fix 4.40/11 dealt with the non-cache case, but overlooked
    the caching.)

38. Sometimes the final signoff response after QUIT could fail to get
    transmitted in the non-TLS case. Testing !tls_active instead of tls_active
    < 0 before doing a fflush(). This bug looks as though it goes back to the
    introduction of TLS in release 3.20, but "sometimes" must have been rare
    because the tests only now provoked it.


Exim version 4.43
-----------------

 1. Fixed a longstanding but relatively impotent bug: a long time ago, before
    PIPELINING, the function smtp_write_command() used to return TRUE or FALSE.
    Now it returns an integer. A number of calls were still expecting a T/F
    return. Fortuitously, in all cases, the tests worked in OK situations,
    which is the norm. However, things would have gone wrong on any write
    failures on the smtp file descriptor. This function is used when sending
    messages over SMTP and also when doing verify callouts.

 2. When Exim is called to do synchronous delivery of a locally submitted
    message (the -odf or -odi options), it no longer closes stderr before doing
    the delivery.

 3. Implemented the mua_wrapper option.

 4. Implemented mx_fail_domains and srv_fail_domains for the dnslookup router.

 5. Implemented the functions header_remove(), header_testname(),
    header_add_at_position(), and receive_remove_recipient(), and exported them
    to local_scan().

 6. If an ACL "warn" statement specified the addition of headers, Exim already
    inserted X-ACL-Warn: at the start if there was no header name. However, it
    was not making this test for the second and subsequent header lines if
    there were newlines in the string. This meant that an invalid header could
    be inserted if Exim was badly configured.

 7. Allow an ACL "warn" statement to add header lines at the start or after all
    the Received: headers, as well as at the end.

 8. Added the rcpt_4xx retry error code.

 9. Added postmaster_mailfrom=xxx to callout verification option.

10. Added mailfrom=xxxx to the callout verification option, for verify=
    header_sender only.

11. ${substr_1_:xxxx} and ${substr__3:xxxx} are now diagnosed as syntax errors
    (they previously behaved as ${substr_1_0:xxxx} and ${substr:_0_3:xxxx}).

12. Inserted some casts to stop certain compilers warning when using pointer
    differences as field lengths or precisions in printf-type calls (mostly
    affecting debugging statements).

13. Added optional readline() support for -be (dynamically loaded).

14. Obscure bug fix: if a message error (e.g. 4xx to MAIL) happened within the
    same clock tick as a message's arrival, so that its received time was the
    same as the "first fail" time on the retry record, and that message
    remained on the queue past the ultimate address timeout, every queue runner
    would try a delivery (because it was past the ultimate address timeout) but
    after another failure, the ultimate address timeout, which should have then
    bounced the address, did not kick in. This was a "< instead of <=" error;
    in most cases the first failure would have been in the next clock tick
    after the received time, and all would be well.

15. The special items beginning with @ in domain lists (e.g. @mx_any) were not
    being recognized when the domain list was tested by the match_domain
    condition in an expansion string.

16. Added the ${str2b64: operator.

17. Exim was always calling setrlimit() to set a large limit for the number of
    processes, without checking whether the existing limit was already
    adequate. (It did check for the limit on file descriptors.) Furthermore,
    errors from getrlimit() and setrlimit() were being ignored. Now they are
    logged to the main and panic logs, but Exim does carry on, to try to do its
    job under whatever limits there are.

18. Imported PCRE 5.0.

19. Trivial typo in log message " temporarily refused connection" (the leading
    space).

20. If the log selector return_path_on_delivery was set and an address was
    redirected to /dev/null, the delivery process crashed because it assumed
    that a return path would always be set for a "successful" delivery. In this
    case, the whole delivery is bypassed as an optimization, and therefore no
    return path is set.

21. Internal re-arrangement: the function for sending a challenge and reading
    a response while authentication was assuming a zero-terminated challenge
    string. It's now changed to take a pointer and a length, to allow for
    binary data in such strings.

22. Added the cyrus_sasl authenticator (code supplied by MBM).

23. Exim was not respecting finduser_retries when seeking the login of the
    uid under which it was called; it was always trying 10 times. (The default
    setting of finduser_retries is zero.) Also, it was sleeping after the final
    failure, which is pointless.

24. Implemented tls_on_connect_ports.

25. Implemented acl_smtp_predata.

26. If the domain in control=submission is set empty, Exim assumes that the
    authenticated id is a complete email address when it generates From: or
    Sender: header lines.

27. Added "#define SOCKLEN_T int" to OS/os.h-SCO and OS/os.h-SCO_SV. Also added
    definitions to OS/Makefile-SCO and OS/Makefile-SCO_SV that put basename,
    chown and chgrp in /bin and hostname in /usr/bin.

28. Exim was keeping the "process log" file open after each use, just as it
    does for the main log. This opens the possibility of it remaining open for
    long periods when the USR1 signal hits a daemon. Occasional processlog
    errors were reported, that could have been caused by this. Anyway, it seems
    much more sensible not to leave this file open at all, so that is what now
    happens.

29. The long-running daemon process does not normally write to the log once it
    has entered its main loop, and it closes the log before doing so. This is
    so that log files can straightforwardly be renamed and moved. However,
    there are a couple of unusual error situations where the daemon does write
    log entries, and I had neglected to close the log afterwards.

30. The text of an SMTP error response that was received during a remote
    delivery was being truncated at 512 bytes. This is too short for some of
    the long messages that one sometimes sees. I've increased the limit to
    1024.

31. It is now possible to make retry rules that apply only when a message has a
    specific sender, in particular, an empty sender.

32. Added "control = enforce_sync" and "control = no_enforce_sync". This makes
    it possible to be selective about when SMTP synchronization is enforced.

33. Added "control = caseful_local_part" and "control = "caselower_local_part".

32. Implemented hosts_connection_nolog.

33. Added an ACL for QUIT.

34. Setting "delay_warning=" to disable warnings was not working; it gave a
    syntax error.

35. Added mailbox_size and mailbox_filecount to appendfile.

36. Added control = no_multiline_responses to ACLs.

37. There was a bug in the logic of the code that waits for the clock to tick
    in the case where the clock went backwards by a substantial amount such
    that the microsecond fraction of "now" was more than the microsecond
    fraction of "then" (but the whole seconds number was less).

38. Added support for the libradius Radius client library this is found on
    FreeBSD (previously only the radiusclient library was supported).


Exim version 4.42
-----------------

 1. When certain lookups returned multiple values in the form name=value, the
    quoting of the values was not always being done properly. Specifically:
    (a) If the value started with a double quote, but contained no whitespace,
        it was not quoted.
    (b) If the value contained whitespace other than a space character (i.e.
        tabs or newlines or carriage returns) it was not quoted.
    This fix has been applied to the mysql and pgsql lookups by writing a
    separate quoting function and calling it from the lookup code. The fix
    should probably also be applied to nisplus, ibase and oracle lookups, but
    since I cannot test any of those, I have not disturbed their existing code.

 2. A hit in the callout cache for a specific address caused a log line with no
    reason for rejecting RCPT. Now it says "Previous (cached) callout
    verification failure".

 3. There was an off-by-one bug in the queryprogram router. An over-long
    return line was truncated at 256 instead of 255 characters, thereby
    overflowing its buffer with the terminating zero. As well as fixing this, I
    have increased the buffer size to 1024 (and made a note to document this).

 4. If an interrupt, such as the USR1 signal that is send by exiwhat, arrives
    when Exim is waiting for an SMTP response from a remote server, Exim
    restarts its select() call on the socket, thereby resetting its timeout.
    This is not a problem when such interrupts are rare. Somebody set up a cron
    job to run exiwhat every 2 minutes, which is less than the normal select()
    timeout (5 or 10 minutes). This meant that the select() timeout never
    kicked in because it was always reset. I have fixed this by comparing the
    time when an interrupt arrives with the time at the start of the first call
    to select(). If more time than the timeout has elapsed, the interrupt is
    treated as a timeout.

 5. Some internal re-factoring in preparation for the addition of Sieve
    extensions (by MH). In particular, the "personal" test is moved to a
    separate function, and given an option for scanning Cc: and Bcc: (which is
    not set for Exim filters).

 6. When Exim created an email address using the login of the caller as the
    local part (e.g. when creating a From: or Sender: header line), it was not
    quoting the local part when it contained special characters such as @.

 7. Installed new OpenBSD configuration files.

 8. Reworded some messages for syntax errors in "and" and "or" conditions to
    try to make them clearer.

 9. Callout options, other than the timeout value, were being ignored when
    verifying sender addresses in header lines. For example, when using

      verify = header_sender/callout=no_cache

    the cache was (incorrectly) being used.

10. Added a missing instance of ${EXE} to the exim_install script; this affects
    only the Cygwin environment.

11. When return_path_on_delivery was set as a log selector, if different remote
    addresses in the same message used different return paths and parallel
    remote delivery occurred, the wrong values would sometimes be logged.
    (Whenever a remote delivery process finished, the return path value from
    the most recently started remote delivery process was logged.)

12. RFC 3848 specifies standard names for the "with" phrase in Received: header
    lines when AUTH and/or TLS are in use. This is the "received protocol"
    field. Exim used to use "asmtp" for authenticated SMTP, without any
    indication (in the protocol name) for TLS use. Now it follows the RFC and
    uses "esmtpa" if the connection is authenticated, "esmtps" if it is
    encrypted, and "esmtpsa" if it is both encrypted and authenticated. These
    names appear in log lines as well as in Received: header lines.

13. Installed MH's patches for Sieve to add the "copy" and "vacation"
    extensions, and comparison tests, and to fix some bugs.

14. Changes to the "personal" filter test:

    (1) The test was buggy in that it was just doing the equivalent of
    "contains" tests on header lines. For example, if a user's address was
    anne@some.where, the "personal" test would incorrectly be true for

      To: susanne@some.where

    This test is now done by extracting each address from the header in turn,
    and checking the entire address. Other tests that are part of "personal"
    are now done using regular expressions (for example, to check local parts
    of addresses in From: header lines).

    (2) The list of non-personal local parts in From: addresses has been
    extended to include "listserv", "majordomo", "*-request", and "owner-*",
    taken from the Sieve specification recommendations.

    (3) If the message contains any header line starting with "List-" it is
    treated as non-personal.

    (4) The test for "circular" in the Subject: header line has been removed
    because it now seems ill-conceived.

15. Minor typos in src/EDITME comments corrected.

16. Installed latest exipick from John Jetmore.

17. If headers_add on a router specified a text string that was too long for
    string_sprintf() - that is, longer than 8192 bytes - Exim panicked. The use
    of string_sprintf() is now avoided.

18. $message_body_size was not set (it was always zero) when running the DATA
    ACL and the local_scan() function.

19. For the "mail" command in an Exim filter, no default was being set for
    the once_repeat time, causing a random time value to be used if "once" was
    specified. (If the value happened to be <= 0, no repeat happened.) The
    default is now 0s, meaning "never repeat". The "vacation" command was OK
    (its default is 7d). It's somewhat surprising nobody ever noticed this bug
    (I found it when inspecting the code).

20. There is now an overall timeout for performing a callout verification. It
    defaults to 4 times the callout timeout, which applies to individual SMTP
    commands during the callout. The overall timeout applies when there is more
    than one host that can be tried. The timeout is checked before trying the
    next host. This prevents very long delays if there are a large number of
    hosts and all are timing out (e.g. when the network connections are timing
    out). The value of the overall timeout can be changed by specifying an
    additional sub-option for "callout", called "maxwait". For example:

      verify = sender/callout=5s,maxwait=20s

21. Add O_APPEND to the open() call for maildirsize files (Exim already seeks
    to the end before writing, but this should make it even safer).

22. Exim was forgetting that it had advertised PIPELINING for the second and
    subsequent messages on an SMTP connection. It was also not resetting its
    memory on STARTTLS and an internal HELO.

23. When Exim logs an SMTP synchronization error within a session, it now
    records whether PIPELINING has been advertised or not.

24. Added 3 instances of "(long int)" casts to time_t variables that were being
    formatted using %ld, because on OpenBSD (and perhaps others), time_t is int
    rather than long int.

25. Installed the latest Cygwin configuration files from the Cygwin maintainer.

26. Added the never_mail option to autoreply.


Exim version 4.41
-----------------

 1. A reorganization of the code in order to implement 4.40/8 caused a daemon
    crash if the getsockname() call failed; this can happen if a connection is
    closed very soon after it is established. The problem was simply in the
    order in which certain operations were done, causing Exim to try to write
    to the SMTP stream before it had set up the file descriptor. The bug has
    been fixed by making things happen in the correct order.


Exim version 4.40
-----------------

 1. If "drop" was used in a DATA ACL, the SMTP output buffer was not flushed
    before the connection was closed, thus losing the rejection response.

 2. Commented out the definition of SOCKLEN_T in os.h-SunOS5. It is needed for
    some early Solaris releases, but causes trouble in current releases where
    socklen_t is defined.

 3. When std{in,out,err} are closed, re-open them to /dev/null so that they
    always exist.

 4. Minor refactoring of os.c-Linux to avoid compiler warning when IPv6 is not
    configured.

 5. Refactoring in expand.c to improve memory usage. Pre-allocate a block so
    that releasing the top of it at the end releases what was used for sub-
    expansions (unless the block got too big). However, discard this block if
    the first thing is a variable or header, so that we can use its block when
    it is dynamic (useful for very large $message_headers, for example).

 6. Lookups now cache *every* query, not just the most recent. A new, separate
    store pool is used for this. It can be recovered when all lookup caches are
    flushed. Lookups now release memory at the end of their result strings.
    This has involved some general refactoring of the lookup sources.

 7. Some code has been added to the store_xxx() functions to reduce the amount
    of flapping under certain conditions.

 8. log_incoming_interface used to affect only the <= reception log lines. Now
    it causes the local interface and port to be added to several more SMTP log
    lines, for example "SMTP connection from", and rejection lines.

 9. The Sieve author supplied some patches for the doc/README.SIEVE file.

10. Added a conditional definition of _BSD_SOCKLEN_T to os.h-Darwin.

11. If $host_data was set by virtue of a hosts lookup in an ACL, its value
    could be overwritten at the end of the current message (or the start of a
    new message if it was set in a HELO ACL). The value is now preserved for
    the duration of the SMTP connection.

12. If a transport had a headers_rewrite setting, and a matching header line
    contained an unqualified address, that address was qualified, even if it
    did not match any rewriting rules. The underlying bug was that the values
    of the flags that permit the existence of unqualified sender and recipient
    addresses in header lines (set by {sender,recipient}_unqualified_hosts for
    non-local messages, and by -bnq for local messages) were not being
    preserved with the message after it was received.

13. When Exim was logging an SMTP synchronization error, it could sometimes log
    "next input=" as part of the text comprising the host identity instead of
    the correct text. The code was using the same buffer for two different
    strings. However, depending on which order the printing function evaluated
    its arguments, the bug did not always show up. Under Linux, for example, my
    test suite worked just fine.

14. Exigrep contained a use of Perl's "our" scoping after change 4.31/70. This
    doesn't work with some older versions of Perl. It has been changed to "my",
    which in any case is probably the better facility to use.

15. A really picky compiler found some instances of statements for creating
    error messages that either had too many or two few arguments for the format
    string.

16. The size of the buffer for calls to the DNS resolver has been increased
    from 1024 to 2048. A larger buffer is needed when performing PTR lookups
    for addresses that have a lot of PTR records. This alleviates a problem; it
    does not fully solve it.

17. A dnsdb lookup for PTR records that receives more data than will fit in the
    buffer now truncates the list and logs the incident, which is the same
    action as happens when Exim is looking up a host name and its aliases.
    Previously in this situation something unpredictable would happen;
    sometimes it was "internal error: store_reset failed".

18. If a server dropped the connection unexpectedly when an Exim client was
    using GnuTLS and trying to read a response, the client delivery process
    crashed while trying to generate an error log message.

19. If a "warn" verb in an ACL added multiple headers to a message in a single
    string, for example:

      warn message = H1: something\nH2: something

    the text was added as a single header line from Exim's point of view
    though it ended up OK in the delivered message. However, searching for the
    second and subsequent header lines using $h_h2: did not work. This has been
    fixed. Similarly, if a system filter added multiple headers in this way,
    the routers could not see them.

20. Expanded the error message when iplsearch is called with an invalid key to
    suggest using net-iplsearch in a host list.

21. When running tests using -bh, any delays imposed by "delay" modifiers in
    ACLs are no longer actually imposed (and a message to that effect is
    output).

22. If a "gecos" field in a passwd entry contained escaped characters, in
    particular, if it contained a \" sequence, Exim got it wrong when building
    a From: or a Sender: header from that name. A second bug also caused
    incorrect handling when an unquoted " was present following a character
    that needed quoting.

23. "{crypt}" as a password encryption mechanism for a "crypteq" expansion item
    was not being matched caselessly.

24. Arranged for all hyphens in the exim.8 source to be escaped with
    backslashes.

25. Change 16 of 4.32, which reversed 71 or 4.31 didn't quite do the job
    properly. Recipient callout cache records were still being keyed to include
    the sender, even when use_sender was set false. This led to far more
    callouts that were necessary. The sender is no longer included in the key
    when use_sender is false.

26. Added "control = submission" modifier to ACLs.

27. Added the ${base62d: operator to decode base 62 numbers.

28. dnsdb lookups can now access SRV records.

29. CONFIGURE_OWNER can be set at build time to define an alternative owner for
    the configuration file.

30. The debug message "delivering xxxxxx-xxxxxx-xx" is now output in verbose
    (-v) mode. This makes the output for a verbose queue run more intelligible.

31. Added a use_postmaster feature to recipient callouts.

32. Added the $body_zerocount variable, containing the number of binary zero
    bytes in the message body.

33. The time of last modification of the "new" subdirectory is now used as the
    "mailbox time last read" when there is a quota error for a maildir
    delivery.

34. Added string comparison operators lt, lti, le, lei, gt, gti, ge, gei.

35. Added +ignore_unknown as a special item in host lists.

36. Code for decoding IPv6 addresses in host lists is now included, even if
    IPv6 support is not being compiled. This fixes a bug in which an IPv6
    address was recognized as an IP address, but was then not correctly decoded
    into binary, causing unexpected and incorrect effects when compared with
    another IP address.


Exim version 4.34
-----------------

 1. Very minor rewording of debugging text in manualroute to say "list of
    hosts" instead of "hostlist".

 2. If verify=header_syntax was set, and a header line with an unqualified
    address (no domain) and a large number of spaces between the end of the
    name and the colon was received, the reception process suffered a buffer
    overflow, and (when I tested it) crashed. This was caused by some obsolete
    code that should have been removed. The fix is to remove it!

 3. When running in the test harness, delay a bit after writing a bounce
    message to get a bit more predictability in the log output.

 4. Added a call to search_tidyup() just before forking a reception process. In
    theory, someone could use a lookup in the expansion of smtp_accept_max_
    per_host which, without the tidyup, could leave open a database connection.

 5. Added the variables $recipient_data and $sender_data which get set from a
    lookup success in an ACL "recipients" or "senders" condition, or a router
    "senders" option, similar to $domain_data and $local_part_data.

 6. Moved the writing of debug_print from before to after the "senders" test
    for routers.

 7. Change 4.31/66 (moving the time when the Received: is generated) caused
    problems for message scanning, either using a data ACL, or using
    local_scan() because the Received: header was not generated till after they
    were called (in order to set the time as the time of reception completion).
    I have revised the way this works. The header is now generated after the
    body is received, but before the ACL or local_scan() are called. After they
    are run, the timestamp in the header is updated.


Exim version 4.33
-----------------

 1. Change 4.24/6 introduced a bug because the SIGALRM handler was disabled
    before starting a queue runner without re-exec. This happened only when
    deliver_drop_privilege was set or when the Exim user was set to root. The
    effect of the bug was that timeouts during subsequent deliveries caused
    crashes instead of being properly handled. The handler is now left at its
    default (and expected) setting.

 2. The other case in which a daemon avoids a re-exec is to deliver an incoming
    message, again when deliver_drop_privilege is set or Exim is run as root.
    The bug described in (1) was not present in this case, but the tidying up
    of the other signals was missing. I have made the two cases consistent.

 3. The ignore_target_hosts setting on a manualroute router was being ignored
    for hosts that were looked up using the /MX notation.

 4. Added /ignore=<ip list> feature to @mx_any, @mx_primary, and @mx_secondary
    in domain lists.

 5. Change 4.31/55 was buggy, and broke when there was a rewriting rule that
    operated on the sender address. After changing the $sender_address to <>
    for the sender address verify, Exim was re-instated it as the original
    (before rewriting) address, but remembering that it had rewritten it, so it
    wasn't rewriting it again. This bug also had the effect of breaking the
    sender address verification caching when the sender address was rewritten.

 6. The ignore_target_hosts option was being ignored by the ipliteral router.
    This has been changed so that if the ip literal address matches
    ignore_target_hosts, the router declines.

 7. Added expansion conditions match_domain, match_address, and match_local_
    part (NOT match_host).

 8. The placeholder for the Received: header didn't have a length field set.

 9. Added code to Exim itself and to exim_lock to test for a specific race
    condition that could lead to file corruption when using MBX delivery. The
    issue is with the lockfile that is created in /tmp. If this file is removed
    after a process has opened it but before that process has acquired a lock,
    there is the potential for a second process to recreate the file and also
    acquire a lock. This could lead to two Exim processes writing to the file
    at the same time. The added code performs the same test as UW imapd; it
    checks after acquiring the lock that its file descriptor still refers to
    the same named file.

10. The buffer for building added header lines was of fixed size, 8192 bytes.
    It is now parameterized by HEADER_ADD_BUFFER_SIZE and this can be adjusted
    when Exim is built.

11. Added the smtp_active_hostname option. If used, this will typically be made
    to depend on the incoming interface address. Because $interface_address is
    not set up until the daemon has forked a reception process, error responses
    that can happen earlier (such as "too many connections") no longer contain
    a host name.

12. If an expansion in a condition on a "warn" statement fails because a lookup
    defers, the "warn" statement is abandoned, and the next ACL statement is
    processed. Previously this caused the whole ACL to be aborted.

13. Added the iplsearch lookup type.

14. Added ident_timeout as a log selector.

15. Added tls_certificate_verified as a log selector.

16. Added a global option tls_require_ciphers (compare the smtp transport
    option of the same name). This controls incoming TLS connections.

17. I finally figured out how to make tls_require_ciphers do a similar thing
    in GNUtls to what it does in OpenSSL, that is, set up an appropriate list
    before starting the TLS session.

18. Tabs are now shown as \t in -bP output.

19. If the log selector return_path_on_delivery was set, Exim crashed when
    bouncing a message because it had too many Received: header lines.

20. If two routers both had headers_remove settings, and the first one included
    a superfluous trailing colon, the final name in the first list and the
    first name in the second list were incorrectly joined into one item (with a
    colon in the middle).


Exim version 4.32
-----------------

 1. Added -C and -D options to the exinext utility, mainly to make it easier
    to include in the automated testing, but these could be helpful when
    multiple configurations are in use.

 2. The exinext utility was not formatting the output nicely when there was
    an alternate port involved in the retry record key, nor when there was a
    message id as well (for retries that were specific to a specific message
    and a specific host). It was also confused by IPv6 addresses, because of
    the additional colons they contain. I have fixed the IPv4 problem, and
    patched it up to do a reasonable job for IPv6.

 3. When there is an error after a MAIL, RCPT, or DATA SMTP command during
    delivery, the log line now contains "pipelined" if PIPELINING was used.

 4. An SMTP transport process used to panic and die if the bind() call to set
    an explicit outgoing interface failed. This has been changed; it is now
    treated in the same way as a connect() failure.

 5. A reference to $sender_host_name in the part of a conditional expansion
    that was being skipped was still causing a DNS lookup. This no longer
    occurs.

 6. The def: expansion condition was not recognizing references to header lines
    that used bh_ and bheader_.

 7. Added the _cache feature to named lists.

 8. The code for checking quota_filecount in the appendfile transport was
    allowing one more file than it should have been.

 9. For compatibility with Sendmail, the command line option

      -prval:sval

    is equivalent to

      -oMr rval -oMs sval

    and sets the incoming protocol and host name (for trusted callers). The
    host name and its colon can be omitted when only the protocol is to be set.
    Note the Exim already has two private options, -pd and -ps, that refer to
    embedded Perl. It is therefore impossible to set a protocol value of "d" or
    "s", but I don't think that's a major issue.

10. A number of refactoring changes to the code, none of which should affect
    Exim's behaviour:

    (a) The number of logging options was getting close to filling up the
    32-bit word that was used as a bit map. I have split them into two classes:
    those that are passed in the argument to log_write(), and those that are
    only ever tested independently outside of that function. These are now in
    separate 32-bit words, so there is plenty of room for expansion again.
    There is no change in the user interface or the logging behaviour.

    (b) When building, for example, log lines, the code previously used a
    macro that called string_cat() twice, in order to add two strings. This is
    not really sufficiently general. Furthermore, there was one instance where
    it was actually wrong because one of the argument was used twice, and in
    one call a function was used. (As it happened, calling the function twice
    did not affect the overall behaviour.) The macro has been replaced by a
    function that can join an arbitrary number of extra strings onto a growing
    string.

    (c) The code for expansion conditions now uses a table and a binary chop
    instead of a serial search (which was left over from when there were very
    few conditions). Also, it now recognizes conditions like "pam" even when
    the relevant support is not compiled in: a suitably worded error message is
    given if an attempt is made to use such a condition.

11. Added ${time_interval:xxxxx}.

12. A bug was causing one of the ddress fields not to be passed back correctly
    from remote delivery subprocesses. The field in question was not being
    subsequently used, so this caused to problems in practice.

13. Added new log selectors queue_time and deliver_time.

14. Might have fixed a bug in maildirsizefile handling that threw up
    "unexpected character" debug warnings, and recalculated the data
    unnecessarily. In any case, I expanded the warning message to give more
    information.

15. Added the message "Restricted characters in address" to the statements in
    the default ACL that block characters like @ and % in local parts.

16. Change 71 for release 4.31 proved to be much less benign that I imagined.
    Three changes have been made:

    (a) There was a serious bug; a negative response to MAIL caused the whole
        recipient domain to be cached as invalid, thereby blocking all messages
        to all local parts at the same domain, from all senders. This bug has
        been fixed. The domain is no longer cached after a negative response to
        MAIL if the sender used is not empty.

    (b) The default behaviour of using MAIL FROM:<> for recipient callouts has
        been restored.

    (c) A new callout option, "use_sender" has been added for people who want
        the modified behaviour.


Exim version 4.31
-----------------

 1. Removed "EXTRALIBS=-lwrap" from OS/Makefile-Unixware7 on the advice of
    Larry Rosenman.

 2. Removed "LIBS = -lresolv" from OS/Makefile-Darwin as it is not needed, and
    indeed breaks things for older releases.

 3. Added additional logging to the case where there is a problem reading data
    from a filter that is running in a subprocess using a pipe, in order to
    try to track down a specific problem.

 4. Testing facility fudge: when running in the test harness and attempting
    to connect to 10.x.x.x (expecting a connection timeout) I'm now sometimes
    getting "No route to host". Convert this to a timeout.

 5. Define ICONV_ARG2_TYPE as "char **" for Unixware7 to avoid compiler
    warning.

 6. Some OS don't have socklen_t but use size_t instead. This affects the
    fifth argument of getsockopt() amongst other things. This is now
    configurable by a macro called SOCKLEN_T which defaults to socklen_t, but
    can be set for individual OS. I have set it for SunOS5, OSF1, and
    Unixware7. Current versions of SunOS5 (aka Solaris) do have socklen_t, but
    some earlier ones do not.

 7. Change 4.30/15 was not doing the test caselessly.

 8. The standard form for an IPv6 address literal was being rejected by address
    parsing in, for example, MAIL and RCPT commands. An example of this kind of
    address is [IPv6:2002:c1ed:8229:10:202:2dff:fe07:a42a]. Exim now accepts
    this, as well as the form without the "IPv6" on the front (but only when
    address literals are enabled, of course).

 9. Added some casts to avoid compiler warnings in OS/os.c-Linux.

10. Exim crashed if a message with an empty sender address specified by -f
    encountered a router with an errors_to setting. This could be provoked only
    by a command such as

      exim -f "" ...

    where an empty string was supplied; "<>" did not hit this bug.

11. Installed PCRE release 4.5.

12. If EHLO/HELO was rejected by an ACL, the value of $sender_helo_name
    remained set. It is now erased.

13. exiqgrep wasn't working on MacOS X because it didn't correctly compute
    times from message ids (which are base 36 rather than the normal 62).

14. "Expected" SMTP protocol errors that can arise when PIPELINING is in use
    were being counted as actual protocol errors, and logged if the log
    selector +smtp_protocol_error was set. One cannot be perfect in this test,
    but now, if PIPELINING has been advertised, RCPT following a rejected MAIL,
    and DATA following a set of rejected RCPTs do not count as protocol errors.
    In other words, Exim assumes they were pipelined, though this may not
    actually be the case. Of course, in all cases the client gets an
    appropriate error code.

15. If a lookup fails in an ACL condition, a message about the failure may
    be available; it is used if testing the ACL cannot continue, because most
    such messages specify what the cause of the deferral is. However, some
    messages (e.g. "MYSQL: no data found") do not cause a defer. There was bug
    that caused an old message to be retained and used if a later statement
    caused a defer, replacing the real cause of the deferral.

16. If an IP address had so many PTR records that the DNS lookup buffer
    was not large enough to hold them, Exim could crash while trying to process
    the truncated data. It now detects and logs this case.

17. Further to 4.21/58, another change has been made: if (and only if) the
    first line of a message (the first header line) ends with CRLF, a bare LF
    in a subsequent header line has a space inserted after it, so as not to
    terminate the header.

18. Refactoring: tidied an ugly bit of code in appendfile that copied data
    unnecessarily, used atoi() instead of strtol(), and didn't check the
    termination when getting file sizes from file names by regex.

19. Completely re-implemented the support for maildirsize files, in the light
    of a number of problems with the previous contributed implementation
    (4.30/29). In particular:

    . If the quota is zero, the maildirsize file is maintained, but no quota is
      imposed.

    . If the maildir directory does not exist, it is created before any attempt
      to write a maildirsize file.

    . The quota value in the file is just a cache; if the quota is changed in
      the transport, the new value overrides.

    . A regular expression is available for excluding directories from the
      count.

20. The autoreply transport checks the characters in options that define the
    message's headers; it allows continued headers, but it was checking with
    isspace() after an embedded newline instead of explicitly looking for a
    space or a tab.

21. If all the "regular" hosts to which an address was routed had passed their
    expiry times, and had not reached their retry times, the address was
    bounced, even if fallback hosts were defined. Now Exim should go on to try
    the fallback hosts.

22. Increased buffer sizes in the callout code from 1024 to 4096 to match the
    equivalent code in the SMTP transport. Some hosts send humungous responses
    to HELO/EHLO, more than 1024 it seems.

23. Refactoring: code in filter.c used (void *) for "any old type" but this
    gives compiler warnings in some environments. I've now done it "properly",
    using a union.

24. The replacement for inet_ntoa() that is used with gcc on IRIX systems
    (because of problems with the built-in one) was declared to return uschar *
    instead of char *, causing compiler failure.

25. Fixed a file descriptor leak when processing alias/forward files.

26. Fixed a minor format string issue in dbfn.c.

27. Typo in exim.c: ("dmbnz" for "dbmnz").

28. If a filter file refered to $h_xxx or $message_headers, and the headers
    contained RFC 2047 "words", Exim's memory could, under certain conditions,
    become corrupted.

29. When a sender address is verified, it is cached, to save repeating the test
    when there is more than one recipient in a message. However, when the
    verification involves a callout, it is possible for different callout
    options to be set for different recipients. It is too complicated to keep
    track of this in the cache, so now Exim always runs a verification when a
    callout is required, relying on the callout cache for the optimization.
    The overhead is duplication of the address routing, but this should not be
    too great.

30. Fixed a bug in callout caching. If a RCPT command caused the sender address
    to be verified with callout=postmaster, and the main callout worked but the
    postmaster check failed, the verification correctly failed. However, if a
    subsequent RCPT command asked for sender verification *without* the
    postmaster check, incorrect caching caused this verification also to fail,
    incorrectly.

31. Exim caches DNS lookup failures so as to avoid multiple timeouts; however,
    it was not caching the DNS options (qualify_single, search_parents) that
    were used when the lookup failed. A subsequent lookup with different
    options therefore always gave the same answer, though there were cases
    where it should not have. (Example: a "domains = !$mx_any" option on a
    dnslookup router: the "domains" option is always processed without any
    widening, but the router might have qualify_single set.) Now Exim uses the
    cached value only when the same options are set.

32. Added John Jetmore's "exipick" utility to the distribution.

33. GnuTLS: When an attempt to start a TLS session fails for any reason other
    than a timeout (e.g. a certificate is required, and is not provided), an
    Exim server now closes the connection immediately. Previously it waited for
    the client to close - but if the client is SSL, it seems that they each
    wait for each other, leading to a delay before one of them times out.

34: GnuTLS: Updated the code to use the new GnuTLS 1.0.0 API. I have not
    maintained 0.8.x compatibility because I don't think many are using it, and
    it is clearly obsolete.

35. Added TLS support for CRLs: a tls_crl global option and one for the smtp
    transport.

36. OpenSSL: $tls_certificate_verified was being set to 1 even if the
    client certificate was expired. A simple patch fixes this, though I don't
    understand the full logic of why the verify callback is called multiple
    times.

37. OpenSSL: a patch from Robert Roselius: "Enable client-bug workaround.
    Versions of OpenSSL as of 0.9.6d include a 'CBC countermeasure' feature,
    which causes problems with some clients (such as the Certicom SSL Plus
    library used by Eudora). This option, SSL_OP_DONT_INSERT_EMPTY_FRAGMENTS,
    disables the coutermeasure allowing Eudora to connect."

38. Exim was not checking that a write() to a log file succeeded. This could
    lead to Bad Things if a log got too big, in particular if it hit a file
    size limit. Exim now panics and dies if it cannot write to a log file, just
    as it does if it cannot open a log file.

39. Modified OS/Makefile-Linux so that it now contains

      CFLAGS=-O -D_FILE_OFFSET_BITS=64 -D_LARGEFILE_SOURCE

    The two -D definitions ensure that Exim is compiled with large file
    support, which makes it possible to handle log files that are bigger than
    2^31.

40. Fixed a subtle caching bug: if (in an ACL or a set of routers, for
    instance) a domain was checked against a named list that involved a lookup,
    causing $domain_data to be set, then another domain was checked against the
    same list, then the first domain was re-checked, the value of $domain_data
    after the final check could be wrong. In particular, if the second check
    failed, it could be set empty. This bug probably also applied to
    $localpart_data.

41. The strip_trailing_dot option was not being applied to the address given
    with the -f command-line option.

42. The code for reading a message's header from the spool was incrementing
    $received_count, but never initializing it. This meant that the value was
    incorrect (doubled) while delivering a message in the same process in which
    it was received. In the most common configuration of Exim, this never
    happens - a fresh exec is done - but it can happen when
    deliver_drop_privilege is set.

43. When Exim logs an SMTP synchronization error - client data sent too soon -
    it now includes up to 150 characters of the unexpected data in the log
    line.

44. The exim_dbmbuild utility uses fixed size buffers for reading input lines
    and building data strings. The size of both of these buffers was 10 000
    bytes - far larger than anybody would *ever* want, thought I. Needless to
    say, somebody hit the limit. I have increased the maximum line length to
    20 000 and the maximum data length of concatenated lines to 100 000. I have
    also fixed two bugs, because there was no checking on these buffers. Tsk,
    tsk. Now exim_dbmbuild gives a message and exits with an error code if a
    buffer is too small.

45. The exim_dbmbuild utility did not support quoted keys, as Exim does in
    lsearch lookups. Now it does.

46. When parsing a route_list item in a manualroute router, a fixed-length
    buffer was used for the list of hosts. I made this 1024 bytes long,
    thinking that nobody would ever have a list of hosts that long. Wrong.
    Somebody had a whole pile of complicated expansion conditions, and the
    string was silently truncated, leading to an expansion error. It turns out
    that it is easier to change to an unlimited length (owing to other changes
    that have happened since this code was originally written) than to build
    structure for giving a limitation error. The length of the item that
    expands into the list of hosts is now unlimited.

47. The lsearch lookup could not handle data where the length of text line was
    more than 4095 characters. Such lines were truncated, leading to shortened
    data being returned. It should now handle lines of any length.

48. Minor wording revision: "cannot test xxx in yyy ACL" becomes "cannot test
    xxx condition in yyy ACL" (e.g. "cannot test domains condition in DATA
    ACL").

49. Cosmetic tidy to scripts like exicyclog that are generated by globally
    replacing strings such as BIN_DIRECTORY in a source file: the replacement
    no longer happens in comment lines. A list of replacements is now placed
    at the head of all of the source files, except those whose only change is
    to replace PERL_COMMAND in the very first #! line.

50. Replaced the slow insertion sort in queue.c, for sorting the list of
    messages on the queue, with a bottom-up merge sort, using code contributed
    by Michael Haardt. This should make operations like -bp somewhat faster on
    large queues. It won't affect queue runners, except when queue_run_in_order
    is set.

51. Installed eximstats 1.31 in the distribution.

52. Added support for SRV lookups to the dnslookup router.

53. If an ACL referred to $message_body or $message_body_end, the value was not
    reset for any messages that followed in the same SMTP session.

54. The store-handling optimization for building very long strings was not
    differentiating between the different store pools. I don't think this
    actually made any difference in practice, but I've tidied it.

55. While running the routers to verify a sender address, $sender_address
    was still set to the sender address. This is wrong, because when routing to
    send a bounce to the sender, it would be empty. Therefore, I have changed
    it so that, while verifying a sender address, $sender_address is set to <>.
    (There is no change to what happens when verifying a recipient address.)

56. After finding MX (or SRV) records, Exim was doing a DNS lookup for the
    target A or AAAA records (if not already returned) without resetting the
    qualify_single or search_parents options of the DNS resolver. These are
    inappropriate in this case because the targets of MX and SRV records must
    be FQDNs. A broken DNS record could cause trouble if it happened to have a
    target that, when qualified, matched something in the local domain. These
    two options are now turned off when doing these lookups.

57. It seems that at least some releases of Reiserfs (which does not have the
    concept of a fixed number of inodes) returns zero and not -1 for the
    number of available inodes. This interacted badly with check_spool_inodes,
    which assumed that -1 was the "no such thing" setting. What I have done is
    to check that the total number of inodes is greater than zero before doing
    the test of how many are available.

58. When a "warn" ACL statement has a log_message modifier, the message is
    remembered, and not repeated. This is to avoid a lot of repetition when a
    message has many recipients that cause the same warning to be written.
    Howewer, Exim was preserving the list of already written lines for an
    entire SMTP session, which doesn't seem right. The memory is now reset if a
    new message is started.

59. The "rewrite" debugging flag was not showing the result of rewriting in the
    debugging output unless log_rewrite was also set.

60. Avoid a compiler warning on 64-bit systems in dsearch.c by avoiding the use
    of (int)(handle) when we know that handle contains (void *)(-1).

61. The Exim daemon panic-logs an error return when it closes the incoming
    connection. However "connection reset by peer" seems to be common, and
    isn't really an error worthy of noting specially, so that particular error
    is no long logged.

62. When Exim is trying to find all the local interfaces, it used to panic and
    die if the ioctl to get the interface flags failed. However, it seems that
    on at least one OS (Solaris 9) it is possible to have an interface that is
    included in the list of interfaces, but for which you get a failure error
    for this call. This happens when the interface is not "plumbed" into a
    protocol (i.e. neither IPv4 nor IPv6). I've changed the code so that a
    failure of the "get flags" call assumes that the interface is down.

63. Added a ${eval10: operator, which assumes all numbers are decimal. This
    makes life easier for people who are doing arithmetic on fields extracted
    from dates, where you often get leading zeros that should not be
    interpreted as octal.

64. Added qualify_domain to the redirect router, to override the global
    setting.

65. If a pathologically long header line contained very many addresses (the
    report of this problem mentioned 10 000) and each of them was rewritten,
    Exim could use up a very large amount of memory. (It kept on making new
    copies of the header line as it rewrote, and never released the old ones.)
    At the expense of a bit more processing, the header rewriting function has
    been changed so that it no longer eats memory in this way.

66. The generation of the Received: header has been moved from the time that a
    message starts to be received, to the time that it finishes. The timestamp
    in the Received: header should now be very close to that of the <= log
    line. There are two side-effects of this change:

    (a) If a message is rejected by a DATA or non-SMTP ACL or local_scan(), the
        logged header lines no longer include the local Received: line, because
        it has not yet been created. The same applies to a copy of the message
        that is returned to a non-SMTP sender when a message is rejected.

    (b) When a filter file is tested using -bf, no additional Received: header
        is added to the test message. After some thought, I decided that this
        is a bug fix.

    This change does not affect the value of $received_for. It is still set
    after address rewriting, but before local_scan() is called.

67. Installed the latest Cygwin-specific files from the Cygwin maintainer.

68. GnuTLS: If an empty file is specified for tls_verify_certificates, GnuTLS
    gave an unhelpful panic error message, and a defer error. I have managed to
    change this behaviour so that it now rejects any supplied certificate,
    which seems right, as the list of acceptable certificates is empty.

69. OpenSSL: If an empty file is specified for tls_verify_certificates, OpenSSL
    gave an unhelpful defer error. I have not managed to make this reject any
    supplied certificates, but the error message it gives is "no certificate
    supplied", which is not helpful.

70. exigrep's output now also includes lines that are not associated with any
    message, but which match the given pattern. Implemented by a patch from
    Martin Sluka, which also tidied up the Perl a bit.

71. Recipient callout verification, like sender verification, was using <> in
    the MAIL FROM command. This isn't really the right thing, since the actual
    sender may affect whether the remote host accepts the recipient or not. I
    have changed it to use the actual sender in the callout; this means that
    the cache record is now keyed on a recipient/sender pair, not just the
    recipient address. There doesn't seem to be a real danger of callout loops,
    since a callout by the remote host to check the sender would use <>.
    [SEE ABOVE: changed after hitting problems.]

72. Exim treats illegal SMTP error codes that do not begin with 4 or 5 as
    temporary errors. However, in the case of such a code being given after
    the end of a data transmission (i.e. after ".") Exim was failing to write
    a retry record for the message. (Yes, there was some broken host that was
    actually sending 8xx at this point.)

73. An unknown lookup type in a host list could cause Exim to panic-die when
    the list was checked. (An example that provoked this was putting <; in the
    middle of a list instead of at the start.) If this happened during a DATA
    ACL check, a -D file could be left lying around. This kind of configuration
    error no longer causes Exim to die; instead it causes a defer errror. The
    incident is still logged to the main and panic logs.

74. Buglet left over from Exim 3 conversion. The message "too many messages
    in one connection" was written to the rejectlog but not the mainlog, except
    when address rewriting (yes!) was being logged.

75. Added write_rejectlog option.

76. When a system filter was run not as root (that is, when system_filter_user
    was set), the values of the $n variables were not being returned to the
    main process; thus, they were not subsequently available in the $sn
    variables.

77. Added +return_path_on_delivery log selector.

78. A connection timeout was being treated differently from recipients deferred
    when testing hosts_max_try with a message that was older than the host's
    retry timeout. (The host should not be counted, thus allowing all hosts to
    be tried at least once before bouncing.) This may have been the cause of an
    occasionally reported bug whereby a message would remain on the queue
    longer than the retry timeout, but would be bounced if a delivery was
    forced. I say "may" because I never totally pinned down the problem;
    setting up timeout/retry tests is difficult. See also the next item.

79. The ultimate address timeout was not being applied to errors that involved
    a combination of host plus message (for example, a timeout on a MAIL
    command). When an address resolved to a number of possible hosts, and they
    were not all tried for each delivery (e.g. because of hosts_max_try), a
    message could remain on the queue longer than the retry timeout.

80. Sieve bug: "stop" inside "elsif" was broken. Applied a patch from Michael
    Haardt.

81. Fixed an obscure SMTP outgoing bug which required at least the following
    conditions: (a) there was another message waiting for the same server;
    (b) the server returned 5xx to all RCPT commands in the first message so
    that the message was not completed; (c) the server dropped the connection
    or gave a negative response to the RSET that Exim sends to abort the
    transaction. The observed case was a dropped connection after DATA that had
    been sent in pipelining mode. That is, the server had advertised PIPELINING
    but was not implementing it correctly. The effect of the bug was incorrect
    behaviour, such as trying another host, and this could lead to a crash.


Exim version 4.30
-----------------

 1. The 3rd arguments to getsockname(), getpeername(), and accept() in exim.c
    and daemon.c were passed as pointers to ints; they should have been
    pointers to socklen_t variables (which are typically unsigned ints).

 2. Some signed/unsigned type warnings in the os.c file for Linux have been
    fixed.

 3. Fixed a really odd bug that affected only the testing scheme; patching a
    certain fixed string in the binary changed the value of another string that
    happened to be identical to the end of the original first string.

 4. When gethostbyname() (or equivalent) is passed an IP address as a "host
    name", it returns that address as the IP address. On some operating
    systems (e.g. Solaris), it also passes back the IP address string as the
    "host name". However, on others (e.g. Linux), it passes back an empty
    string. Exim wasn't checking for this, and was changing the host name to an
    empty string, assuming it had been canonicized.

 5. Although rare, it is permitted to have more than one PTR record for a given
    IP address. I thought that gethostbyaddr() or getipnodebyaddr() always gave
    all the names associated with an address, because they do in Solaris.
    However, it seems that they do not in Linux for data that comes from the
    DNS. If an address in /etc/hosts has multiple names, they _are_ all given.
    I found this out when I moved to a new Linux workstation and tried to run
    the Exim test suite.

    To get round this problem I have changed the code so that it now does its
    own call to the DNS to look up PTR records when searching for a host name.
    If nothing can be found in the DNS, it tries gethostbyaddr(), so that
    addresses that are only in /etc/hosts are still found.

    This behaviour is, however, controlled by an option called host_lookup_
    order, which defaults to "bydns:byaddr". If people want to use the other
    order, or indeed, just use one or the other means of lookup, they can
    specify it in this variable.

 6. If a PTR record yields an empty name, Exim treats it as non-existent. In
    some operating systems, this comes back from gethostbyaddr() as an empty
    string, and this is what Exim used to test for. However, it seems that in
    other systems, "." is yielded. Exim now tests for this case too.

 7. The values of check_spool_space and check_log_space are now held internally
    as a number of kilobytes instead of an absolute number of bytes. If a
    numbers is specified without 'K' or 'M', it is rounded up to the nearest
    kilobyte. This means that much larger values can be stored.

 8. Exim monitor: an attempt to get the action menu when not actually pointing
    at a message produces an empty menu entitled "No message selected". This
    works on Solaris (OpenWindows). However, XFree86 does not like a menu with
    no entries in it ("Shell widget menu has zero width and/or height"). So I
    have added a single, blank menu entry in this case.

 9. Added ${quote_local_part.

10. MIME decoding is now applied to the contents of Subject: header lines when
    they are logged.

11. Now that a reference to $sender_host_address automatically causes a reverse
    lookup to occur if necessary (4.13/18), there is no need to arrange for a
    host lookup before query-style lookups in lists that might use this
    variable. This has therefore been abolished, and the "net-" prefix is no
    longer necessary for query-style lookups.

12. The Makefile for SCO_SV contained a setting of LDFLAGS. This appears to
    have been a typo for LFLAGS, so it has been changed.

13. The install script calls Exim with "-C /dev/null" in order to find the
    version number. If ALT_CONFIG_PREFIX was set, this caused an error message
    to be output. Howeve, since Exim outputs its version number before the
    error, it didn't break the script. It just looked ugly. I fixed this by
    always allowing "-C /dev/null" if the caller is root.

14. Ignore overlarge ACL variable number when reading spool file - insurance
    against a later release with more variables having written the file.

15. The standard form for an IPv6 address literal was being rejected by EHLO.
    Example: [IPv6:2002:c1ed:8229:10:202:2dff:fe07:a42a]. Exim now accepts
    this, as well as the form without the "IPv6" on the front.

16. Added CHOWN_COMMAND=/usr/sbin/chown and LIBS=-lresolv to the
    OS/Makefile-Darwin file.

17. Fixed typo in lookups/ldap.c: D_LOOKUP should be D_lookup. This applied
    only to LDAP libraries that do not have LDAP_OPT_DEREF.

18. After change 4.21/52, "%ld" was used to format the contents of the $inode
    variable. However, some OS use ints for inodes. I've added cast to long int
    to get rid of the compiler warning.

19. I had forgotten to lock out "/../" in configuration file names when
    ALT_CONFIG_PREFIX was set.

20. Routers used for verification do not need to specify transports. However,
    if such a router generated a host list, and callout was configured, Exim
    crashed, because it could not find a port number from the (non-existent)
    transport. It now assumes port 25 in this circumstance.

21. Added the -t option to exigrep.

22. If LOOKUP_LSEARCH is defined, all three linear search methods (lsearch,
    wildlsearch, nwildlsearch) are compiled. LOOKUP_WILDLSEARCH and LOOKUP_
    NWILDLSEARCH are now obsolete, but retained for compatibility. If either of
    them is set, LOOKUP_LSEARCH is forced.

23. "exim -bV" now outputs a list of lookups that are included in the binary.

24. Added sender and host information to the "rejected by local_scan()" log
    line; previously there was no indication of these.

25. Added .include_if_exists.

26. Change 3.952/11 added an explicit directory sync on top of a file sync for
    Linux. It turns out that not all file systems support this. Apparently some
    versions of NFS do not. (It's rare to put Exim's spool on NFS, but people
    do it.) To cope with this, the error EINVAL, which means that sync-ing is
    not supported on the file descriptor, is now ignored when Exim is trying to
    sync a directory. This applies only to Linux.

27. Added -DBIND_8_COMPAT to the CLFAGS setting for Darwin.

28. In Darwin (MacOS X), the PAM headers are in /usr/include/pam and not in
    /usr/include/security. There's now a flag in OS/os.h-Darwin to cope with
    this.

29. Added support for maildirsize files from supplied patch (modified a bit).

30. The use of :fail: followed by an empty string could lead Exim to respond to
    sender verification failures with (e.g.):

      550 Verification failed for <xxx>
      550 Sender verify failed

    where the first response line was missing the '-' that indicates it is not
    the final line of the response.

31. The loop for finding the name of the user that called Exim had a hardwired
    limit of 10; it now uses the value of finduser_retries, which is used for
    all other user lookups.

32. Added $received_count variable, available in data and not_smtp ACLs, and at
    delivery time.

33. Exim was neglecting to zero errno before one call of strtol() when
    expanding a string and expecting an integer value. On some systems this
    resulted in spurious "integer overflow" errors. Also, it was casting the
    result into an int without checking.

34. Testing for a connection timeout using "timeout_connect" in the retry rules
    did not work. The code looks as if it has *never* worked, though it appears
    to have been documented since at least releast 1.62. I have made it work.

35. The "timeout_DNS" error in retry rules, also documented since at least
    1.62, also never worked. As it isn't clear exactly what this means, and
    clearly it isn't a major issue, I have abolished the feature by treating it
    as "timeout", and writing a warning to the main and panic logs.

36. The display of retry rules for -brt wasn't always showing the error code
    correctly.

37. Added new error conditions to retry rules: timeout_A, timeout_MX,
    timeout_connect_A, timeout_connect_MX.

38. Rewriting the envelope sender at SMTP time did not allow it to be rewritten
    to the empty sender.

39. The daemon was not analysing the content of -oX till after it had closed
    stderr and disconnected from the controlling terminal. This meant that any
    syntax errors were only noted on the panic log, and the return code from
    the command was 0. By re-arranging the code a little, I've made the
    decoding happen first, so such errors now appear on stderr, and the return
    code is 1. However, the actual setting up of the sockets still happens in
    the disconnected process, so errors there are still only recorded on the
    panic log.

40. A daemon listener on a wildcard IPv6 socket that also accepts IPv4
    connections (as happens on some IP stacks) was logged at start up time as
    just listening for IPv6. It now logs "IPv6 with IPv4". This differentiates
    it from "IPv6 and IPv4", which means that two separate sockets are being
    used.

41. The debug output for gethostbyname2() or getipnodebyname() failures now
    says whether AF_INET or AF_INET6 was passed as an argument.

42. Exiwhat output was messed up when time zones were included in log
    timestamps.

43. Exiwhat now gives more information about the daemon's listening ports,
    and whether -tls-on-connect was used.

44. The "port" option of the smtp transport is now expanded.

45. A "message" modifier in a "warn" statement in a non-message ACL was being
    silently ignored. Now an error message is written to the main and panic
    logs.

46. There's a new ACL modifier called "logwrite" which writes to a log file
    as soon as it is encountered.

47. Added $local_user_uid and $local_user_gid at routing time.

48. Exim crashed when trying to verify a sender address that was being
    rewritten to "<>".

49. Exim was recognizing only a space character after ".include". It now also
    recognizes a tab character.

50. Fixed several bugs in the Perl script that creates the exim.8 man page by
    extracting the relevant information from the specification. The man page no
    longer contains scrambled data for the -d option, and I've added a section
    at the front about calling Exim under different names.

51. Added "extra_headers" argument to the "mail" command in filter files.

52. Redirecting mail to an unqualified address in a Sieve filter caused Exim to
    crash.

53. Installed eximstats 1.29.

54. Added transport_filter_timeout as a generic transport option.

55. Exim no longer adds an empty Bcc: header to messages that have no To: or
    Cc: header lines. This was required by RFC 822, but it not required by RFC
    2822.

56. Exim used to add From:, Date:, and Message-Id: header lines to any
    incoming messages that did not have them. Now it does so only if the
    message originates locally, that is, if there is no associated remote host
    address. When Resent- header lines are present, this applies to the Resent-
    lines rather than the non-Resent- lines.

57. Drop incoming SMTP connection after too many syntax or protocol errors. The
    limit is controlled by smtp_max_synprot_errors, defaulting to 3.

58. Messages for configuration errors now include the name of the main
    configuration file - useful now that there may be more than one file in a
    list (.included file names were always shown).

59. Change 4.21/82 (run initgroups() when starting the daemon) causes problems
    for those rare installations that do not start the daemon as root or run it
    setuid root. I've cut out the call to initgroups() if the daemon is not
    root at that time.

60. The Exim user and group can now be bound into the binary as text strings
    that are looked up at the start of Exim's processing.

61. Applied a small patch for the Interbase code, supplied by Ard Biesheuvel.

62. Added $mailstore_basename variable.

63. Installed patch to sieve.c from Michael Haardt.

64. When Exim failed to open the panic log after failing to open the main log,
    the original message it was trying to log was written to stderr and debug
    output, but if they were not available (the usual case in production), it
    was lost. Now it is written to syslog before the two lines that record the
    failures to open the logs.

65. Users' Exim filters run in subprocesses under the user's uid. It is
    possible for a "deliver" command or an alias in a "personal" command to
    provoke an address rewrite. If logging of address rewriting is configured,
    this fails because the process is not running as root or exim. There may be
    a better way of dealing with this, but for the moment (because 4.30 needs
    to be released), I have disabled address rewrite logging when running a
    filter in a non-root, non-exim process.


Exim version 4.24
-----------------

 1. The buildconfig auxiliary program wasn't quoting the value set for
    HEADERS_CHARSET. This caused a compilation error complaining that 'ISO' was
    not defined. This bug was masked in 4.22 by the effect that was fixed in
    change 4.23/1.

 2. Some messages that were rejected after a message id was allocated were
    shown as "incomplete" by exigrep. It no longer does this for messages that
    are rejected by local_scan() or the DATA or non-SMTP ACLs.

 3. If a Message-ID: header used a domain literal in the ID, and Exim did not
    have allow_domain_literals set, the ID did not get logged in the <= line.
    Domain literals are now always recognized in Message-ID: header lines.

 4. The first argument for a ${extract expansion item is the key name or field
    number. Leading and trailing spaces in this item were not being ignored,
    causing some misleading effects.

 5. When deliver_drop_privilege was set, single queue runner processes started
    manually (i.e. by the command "exim -q") or by the daemon (which uses the
    same command in the process it spins off) were not dropping privilege.

 6. When the daemon running as "exim" started a queue runner, it always
    re-executed Exim in the spun-off process. This is a waste of effort when
    deliver_drop_privilege is set. The new process now just calls the
    queue-runner function directly.


Exim version 4.23
-----------------

 1. Typo in the src/EDITME file: it referred to HEADERS_DECODE_TO instead of
    HEADERS_CHARSET.

 2. Change 4.21/73 introduced a bug. The pid file path set by -oP was being
    ignored. Though the use of -oP was forcing the writing of a pid file, it
    was always written to the default place.

 3. If the message "no IP address found for host xxxx" is generated during
    incoming verification, it is now followed by identification of the incoming
    connection (so you can more easily find what provoked it).

 4. Bug fix for Sieve filters: "stop" inside a block was not working properly.

 5. Added some features to "harden" Exim a bit more against certain attacks:

    (a) There is now a build-time option called FIXED_NEVER_USERS that can
        be put in Local/Makefile. This is like the never_users runtime option,
        but it cannot be overridden. The default setting is "root".

    (b) If ALT_CONFIG_PREFIX is defined in Local/Makefile, it specifies a
        prefix string with which any file named in a -C command line option
        must start.

    (c) If ALT_CONFIG_ROOT_ONLY is defined in Local/Makefile, root privilege
        is retained for -C and -D only if the caller of Exim is root. Without
        it, the exim user may also use -C and -D and retain privilege.

    (d) If DISABLE_D_OPTION is defined in Local/Makefile, the use of the -D
        command line option is disabled.

 6. Macro names set by the -D option must start with an upper case letter, just
    like macro names defined in the configuration file.

 7. Added "dereference=" facility to LDAP.

 8. Two instances of the typo "uknown" in the source files are fixed.

 9. If a PERL_COMMAND setting in Local/Makefile was not at the start of a line,
    the Configure-Makefile script screwed up while processing it.

10. Incorporated PCRE 4.4.

11. The SMTP synchronization check was not operating right at the start of an
    SMTP session. For example, it could not catch a HELO sent before the client
    waited for the greeting. There is now a check for outstanding input at the
    point when the greeting is written. Because of the duplex, asynchronous
    nature of TCP/IP, it cannot be perfect - the incorrect input may be on its
    way, but not yet received, when the check is performed.

12. Added tcp_nodelay to make it possible to turn of the setting of TCP_NODELAY
    on TCP/IP sockets, because this apparently causes some broken clients to
    timeout.

13. Installed revised OS/Makefile-CYGWIN and OS/os.c-cygwin (the .h file was
    unchanged) from the Cygwin maintainer.

14. The code for -bV that shows what is in the binary showed "mbx" when maildir
    was supported instead of testing for mbx. Effectively a typo.

15. The spa authenticator server code was not checking that the input it
    received was valid base64.

16. The debug output line for the "set" modifier in ACLs was not showing the
    name of the variable that was being set.

17. Code tidy: the variable type "vtype_string" was never used. Removed it.

18. Previously, a reference to $sender_host_name did not cause a DNS reverse
    lookup on its own. Something else was needed to trigger the lookup. For
    example, a match in host_lookup or the need for a host name in a host list.
    Now, if $sender_host_name is referenced and the host name has not yet been
    looked up, a lookup is performed. If the lookup fails, the variable remains
    empty, and $host_lookup_failed is set to "1".

19. Added "eqi" as a case-independent comparison operator.

20. The saslauthd authentication condition could segfault if neither service
    nor realm was specified.

21. If an overflowing value such as "2048M" was set for message_size_limit, the
    error message that was logged was misleading, and incoming SMTP
    connections were dropped. The message is now more accurate, and temporary
    errors are given to SMTP connections.

22. In some error situations (such as 21 above) Exim rejects all SMTP commands
    (except RSET) with a 421 error, until QUIT is received. However, it was
    failing to send a response to QUIT.

23. The HELO ACL was being run before the code for helo_try_verify_hosts,
    which made it impossible to use "verify = helo" in the HELO ACL. The HELO
    ACL is now run after the helo_try_verify_hosts code.

24. "{MD5}" and "{SHA1}" are now recognized as equivalent to "{md5"} and
    "{sha1}" in the "crypteq" expansion condition (in fact the comparison is
    case-independent, so other case variants are also recognized). Apparently
    some systems use these upper case variants.

25. If more than two messages were waiting for the same host, and a transport
    filter was specified for the transport, Exim sent two messages over the
    same TCP/IP connection, and then failed with "socket operation on non-
    socket" when it tried to send the third.

26. Added Exim::debug_write and Exim::log_write for embedded Perl use.

27. The extern definition of crypt16() in expand.c was not being excluded when
    the OS had its own crypt16() function.

28. Added bounce_return_body as a new option, and bounce_return_size_limit
    as a preferred synonym for return_size_limit, both as an option and as an
    expansion variable.

29. Added LIBS=-liconv to OS/Makefile-OSF1.

30. Changed the default configuration ACL to relax the local part checking rule
    for addresses that are not in any local domains. For these addresses,
    slashes and pipe symbols are allowed within local parts, but the sequence
    /../ is explicitly forbidden.

31. SPA server authentication was not clearing the challenge buffer before
    using it.

32. log_message in a "warn" ACL statement was writing to the reject log as
    well as to the main log, which contradicts the documentation and doesn't
    seem right (because no rejection is happening). So I have stopped it.

33. Added Ard Biesheuvel's lookup code for accessing an Interbase database.
    However, I am unable to do any testing of this.

34. Fixed an infelicity in the appendfile transport. When checking directories
    for a mailbox, to see if any needed to be created, it was accidentally
    using path names with one or more superfluous leading slashes; tracing
    would show up entries such as stat("///home/ph10", 0xFFBEEA48).

35. If log_message is set on a "discard" verb in a MAIL or RCPT ACL, its
    contents are added to the log line that is written for every discarded
    recipient. (Previously a log_message setting was ignored.)

36. The ${quote: operator now quotes the string if it is empty.

37. The install script runs exim in order to find its version number. If for
    some reason other than non-existence or emptiness, which it checks, it
    could not run './exim', it was installing it with an empty version number,
    i.e. as "exim-". This error state is now caught, and the installation is
    aborted.

38. An argument was missing from the function that creates an error message
    when Exim fails to connect to the socket for saslauthd authentication.
    This could cause Exim to crash, or give a corrupted message.

39. Added isip, isip4, and isip6 to ${if conditions.

40. The ACL variables $acl_xx are now saved with the message, and can be
    accessed later in routers, transports, and filters.

41. The new lookup type nwildlsearch is like wildlsearch, except that the key
    strings in the file are not string-expanded.

42. If a MAIL command specified a SIZE value that was too large to fit into an
    int variable, the check against message_size_limit failed. Such values are
    now forced to INT_MAX, which is around 2Gb for a 32-bit variable. Maybe one
    day this will have to be increased, but I don't think I want to be around
    when emails are that large.



Exim version 4.22
-----------------

 1. Removed HAVE_ICONV=yes from OS/Makefile-FreeBSD, since it seems that
    iconv() is not standard in FreeBSD.

 2. Change 4.21/17 was buggy and could cause stack overwriting on a system with
    IPv6 enabled. The observed symptom was a segmentation fault on return from
    the function os_common_find_running_interfaces() in src/os.c.

 3. In the check_special_case() function in daemon.c I had used "errno" as an
    argument name, which causes warnings on some systems. This was basically a
    typo, since it was named "eno" in the comments!

 4. The code that waits for the clock to tick (at a resolution of some fraction
    of a second) so as to ensure message-id uniqueness was always waiting for
    at least one whole tick, when it could have waited for less. [This is
    almost certainly not relevant at current processor speeds, where it is
    unlikely to ever wait at all. But we try to future-proof.]

 5. The function that sleeps for a time interval that includes fractions of a
    second contained a race. It did not block SIGALRM between setting the
    timer, and suspending (a couple of lines later). If the interval was short
    and the sigsuspend() was delayed until after it had expired, the suspension
    never ended. On busy systems this could lead to processes getting stuck for
    ever.

 6. Some uncommon configurations may cause a lookup to happen in a queue runner
    process, before it forks any delivery processes. The open lookup caching
    mechanism meant that the open file or database connection was passed into
    the delivery process. The problem was that delivery processes always tidy
    up cached lookup data. This could cause a problem for the next delivery
    process started by the queue runner, because the external queue runner
    process does not know about the closure. So the next delivery process
    still has data in the lookup cache. In the case of a file lookup, there was
    no problem because closing a file descriptor in a subprocess doesn't affect
    the parent. However, if the lookup was caching a connection to a database,
    the connection was closed, and the second delivery process was likely to
    see errors such as "PGSQL: query failed: server closed the connection
    unexpectedly". The problem has been fixed by closing all cached lookups
    in a queue runner before running a delivery process.

 7. Compiler warning on Linux for the second argument of iconv(), which doesn't
    seem to have the "const" qualifier which it has on other OS. I've
    parameterised it.

 8. Change 4.21/2 was too strict. It is only if there are two authenticators
    *of the same type* (client or server) with the same public name that an
    error should be diagnosed.

 9. When Exim looked up a host name for an IP address, but failed to find the
    original IP address when looking up the host name (a safety check), it
    output the message "<ip address> does not match any IP for NULL", which was
    confusing, to say the least. The bug was that the host name should have
    appeared instead of "NULL".

10. Since release 3.03, if Exim is called by a uid other than root or the Exim
    user that is built into the binary, and the -C or -D options is used, root
    privilege is dropped before the configuration file is read. In addition,
    logging is switched to stderr instead of the normal log files. If the
    configuration then re-defines the Exim user, the unprivileged environment
    is probably not what is expected, so Exim logs a panic warning message (but
    proceeds).

    However, if deliver_drop_privilege is set, the unprivileged state may well
    be exactly what is intended, so the warning has been cut out in that case,
    and Exim is allowed to try to write to its normal log files.


Exim version 4.21
-----------------

 1. smtp_return_error_details was not giving details for temporary sender
    or receiver verification errors.

 2. Diagnose a configuration error if two authenticators have the same public
    name.

 3. Exim used not to create the message log file for a message until the first
    delivery attempt. This could be confusing when incoming messages were held
    for policy or load reasons. The message log file is now created at the time
    the message is received, and an initial "Received" line is written to it.

 4. The automatically generated man page for command line options had a minor
    bug that caused no ill effects; however, a more serious problem was that
    the procedure for building the man page automatically didn't always
    operate. Consequently, release 4.20 contains an out-of-date version. This
    shouldn't happen again.

 5. When building Exim with embedded Perl support, the script that builds the
    Makefile was calling 'perl' to find its compile-time parameters, ignoring
    any setting of PERL_COMMAND in Local/Makefile. This is now fixed.

 6. The freeze_tell option was not being used for messages that were frozen on
    arrival, either by an ACL or by local_scan().

 7. Added the smtp_incomplete_transaction log selector.

 8. After STARTTLS, Exim was not forgetting that it had advertised AUTH, so it
    was accepting AUTH without a new EHLO.

 9. Added tls_remember_esmtp to cope with YAEB. This allows AUTH and other
    ESMTP extensions after STARTTLS without a new EHLO, in contravention of the
    RFC.

10. Logging of TCP/IP connections (when configured) now happens in the main
    daemon process instead of the child process, so that the TCP/IP connection
    count is more accurate (but it can never be perfect).

11. The use of "drop" in a nested ACL was not being handled correctly in the
    outer ACL. Now, if condition failure induced by the nested "drop" causes
    the outer ACL verb to deny access ("accept" or "discard" after "endpass",
    or "require"), the connection is dropped.

12. Similarly, "discard" in a nested ACL wasn't being handled. A nested ACL
    that yield "discard" can now be used with an "accept" or a "discard" verb,
    but an error is generated for any others (because I can't see a useful way
    to define what should happen).

13. When an ACL is read dynamically from a file (or anywhere else), the lines
    are now processed in the same way as lines in the Exim configuration file.
    In particular, continuation lines are supported.

14. Added the "dnslists = a.b.c!=n.n.n.n" feature.

15. Added -ti meaning -t -i.

16. Check for letters, digits, hyphens, and dots in the names of dnslist
    domains, and warn by logging if others are found.

17. At least on BSD, alignment is not guarenteed for the array of ifreq's
    returned from GIFCONF when Exim is trying to find the list of interfaces on
    a host. The code in os.c has been modified to copy each ifreq to an aligned
    structure in all cases.

    Also, in some cases, the returned ifreq's were being copied to a 'struct
    ifreq' on the stack, which was subsequently passed to host_ntoa(). That
    means the last couple of bytes of an IPv6 address could be chopped if the
    ifreq contained only a normal sockaddr (14 bytes storage).

18. Named domain lists were not supported in the hosts_treat_as_local option.
    An entry such as +xxxx was not recognized, and was treated as a literal
    domain name.

19. Ensure that header lines added by a DATA ACL are included in the reject log
    if the ACL subsequently rejects the message.

20. Upgrade the cramtest.pl utility script to use Digest::MD5 instead of just
    MD5 (which is deprecated).

21. When testing a filter file using -bf, Exim was writing a message when it
    took the sender from a "From " line in the message, but it was not doing so
    when it took $return_path from a Return-Path: header line. It now does.

22. If the contents of a "message" modifier for a "warn" ACL verb do not begin
    with a valid header line field name (a series of printing characters
    terminated by a colon, Exim now inserts X-ACL-Warn: at the beginning.

23. Changed "disc" in the source to "disk" to conform to the documentation and
    the book and for uniformity.

24. Ignore Sendmail's -Ooption=value command line item.

25. When execve() failed while trying to run a command in a pipe transport,
    Exim was returning EX_UNAVAILBLE (69) from the subprocess. However, this
    could be confused with a return value of 69 from the command itself. This
    has been changed to 127, the value the shell returns if it is asked to run
    a non-existent command. The wording for the related log line suggests a
    non-existent command as the problem.

26. If received_header_text expands to an empty string, do not add a Received:
    header line to the message. (Well, it adds a token one on the spool, but
    marks it "old" so that it doesn't get used or transmitted.)

27. Installed eximstats 1.28 (addition of -nt option).

28. There was no check for failure on the call to getsockname() in the daemon
    code. This can fail if there is a shortage of resources on the system, with
    ENOMEM, for example. A temporary error is now given on failure.

29. Contrary to the C standard, it seems that in some environments, the
    equivalent of setlocale(LC_ALL, "C") is not obeyed at the start of a C
    program. Exim now does this explicitly; it affects the formatting of
    timestamps using strftime().

30. If exiqsumm was given junk data, it threw up some uninitialized variable
    complaints. I've now initialized all the variables, to avoid this.

32. Header lines added by a system filter were not being "seen" during
    transport-time rewrites.

33. The info_callback() function passed to OpenSSL is set up with type void
    (*)(SSL *, int, int), as described somewhere. However, when calling the
    function (actually a macro) that sets it up, the type void(*)() is
    expected. I've put in a cast to prevent warnings from picky compilers.

34. If a DNS black list lookup found a CNAME record, but there were no A
    records associated with the domain it pointed at, Exim crashed.

35. If a DNS black list lookup returned more than one A record, Exim ignored
    all but the first. It now scans all returned addresses if a particular IP
    value is being sought. In this situation, the contents of the
    $dnslist_value variable are a list of all the addresses, separated by a
    comma and a space.

36. Tightened up the rules for host name lookups using reverse DNS. Exim used
    to accept a host name and all its aliases if the forward lookup for any of
    them yielded the IP address of the incoming connection. Now it accepts only
    those names whose forward lookup yields the correct IP address. Any other
    names are discarded. This closes a loophole whereby a rogue DNS
    administrator could create reverse DNS records to break through a
    wildcarded host restriction in an ACL.

37. If a user filter or a system filter that ran in a subprocess used any of
    the numerical variables ($1, $2 etc), or $thisaddress, in a pipe command,
    the wrong values were passed to the pipe command ($thisaddress had the
    value of $0, $0 had the value of $1, etc). This bug was introduced by
    change 4.11/101, and not discovered because I wrote an inadequate test. :-(

38. Improved the line breaking for long SMTP error messages from ACLs.
    Previously, if there was no break point between 40 and 75 characters, Exim
    left the rest of the message alone. Two changes have been made: (a) I've
    reduced the minimum length to 35 characters; (b) if it can't find a break
    point between 35 and 75 characters, it looks ahead and uses the first one
    that it finds. This may give the occasional overlong line, but at least the
    remaining text gets split now.

39. Change 82 of 4.11 was unimaginative. It assumed the limit on the number of
    file descriptors might be low, and that setting 1000 would always raise it.
    It turns out that in some environments, the limit is already over 1000 and
    that lowering it causes trouble. So now Exim takes care not to decrease it.

40. When delivering a message, the value of $return_path is set to $sender_
    address at the start of routing (routers may change the value). By an
    oversight, this default was not being set up when an address was tested by
    -bt or -bv, which affected the outcome if any router or filter referred to
    $return_path.

41. The idea of the "warn" ACL verb is that it adds a header or writes to the
    log only when "message" or "log_message" are set. However, if one of the
    conditions was an address verification, or a call to a nested ACL, the
    messages generated by the underlying test were being passed through. This
    no longer happens. The underlying message is available in $acl_verify_
    message for both "message" and "log_message" expansions, so it can be
    passed through if needed.

42. Added RFC 2047 interpretation of header lines for $h_ expansions, with a
    new expansion $bh_ to give the encoded byte string without charset
    translation. Translation happens only if iconv() is available; HAVE_ICONV
    indicates this at build time. HEADERS_CHARSET gives the charset to
    translate to; headers_charset can change it in the configuration, and
    "headers charset" can change it in an individual filter file.

43. Now that we have a default RFC 2047 charset (see above), the code in Exim
    that creates RFC 2047 encoded "words" labels them as that charset instead
    of always using iso-8859-1. The cases are (i) the explicit ${rfc2047:
    expansion operator; (ii) when Exim creates a From: line for a local
    message; (iii) when a header line is rewritten to include a "phrase" part.

44. Nasty bug in exiqsumm: the regex to skip already-delivered addresses was
    buggy, causing it to skip the first lines of messages whose message ID
    ended in 'D'. This would not have bitten before Exim release 4.14, because
    message IDs were unlikely to end in 'D' before then. The effect was to have
    incorrect size information for certain domains.

45. #include "config.h" was missing at the start of the crypt16.c module. This
    caused trouble on Tru64 (aka OSF1) systems, because HAVE_CRYPT16 was not
    noticed.

46. If there was a timeout during a "random" callout check, Exim treated it as
    a failure of the random address, and carried on sending RSET and the real
    address. If the delay was just some slowness somewhere, the response to the
    original RCPT would be taken as a response to RSET and so on, causing
    mayhem of various kinds.

47. Change 50 for 4.20 was a heap of junk. I don't know what I was thinking
    when I implemented it. It didn't allow for the fact that some option values
    may legitimatetly be negative (e.g. size_addition), and it didn't even do
    the right test for positive values.

48. Domain names in DNS records are case-independent. Exim always looks them up
    in lower case. Some resolvers return domain names in exactly the case they
    appear in the zone file, that is, they may contain uppercase letters. Not
    all resolvers do this - some return always lower case. Exim was treating a
    change of case by a resolver as a change of domain, similar to a widening
    of a domain abbreviation. This triggered its re-routing code and so it was
    trying to route what was effectively the same domain again. This normally
    caused routing to fail (because the router wouldn't handle the domain
    twice). Now Exim checks for this case specially, and just changes the
    casing of the domain that it ultimately uses when it transmits the message
    envelope.

49. Added Sieve (RFC 3028) support, courtesy of Michael Haardt's contributed
    module.

50. If a filter generated a file delivery with a non-absolute name (possible if
    no home directory exists for the router), the forbid_file option was not
    forbidding it.

51. Added '&' feature to dnslists, to provide bit mask matching in addition to
    the existing equality matching.

52. Exim was using ints instead of ino_t variables in some places where it was
    dealing with inode numbers.

53. If TMPDIR is defined in Local/Makefile (default in src/EDITME is
    TMPDIR="/tmp"), Exim checks for the presence of an environment variable
    called TMPDIR, and if it finds it is different, it changes its value.

54. The smtp_printf() function is now made available to local_scan() so
    additional output lines can be written before returning. There is also an
    smtp_fflush() function to enable the detection of a dropped connection.
    The variables smtp_input and smtp_batched_input are exported to
    local_scan().

55. Changed the default runtime configuration: the message "Unknown user"
    has been removed from the ACL, and instead placed on the localuser router,
    using the cannot_route_message feature. This means that any verification
    failures that generate their own messages won't get overridden. Similarly,
    the "Unrouteable address" message that was in the ACL for unverifiable
    relay addresses has also been removed.

56. Added hosts_avoid_esmtp to the smtp transport.

57. The exicyclog script was not checking for the esoteric option
    CONFIGURE_FILE_USE_EUID in the Local/Makefile. It now does this, but it
    will work only if exicyclog is run under the appropriate euid.

58. Following a discussion on the list, the rules by which Exim recognises line
    endings on incoming messages have been changed. The -dropcr and drop_cr
    options are now no-ops, retained only for backwards compatibility. The
    following line terminators are recognized: LF CRLF CR. However, special
    processing applies to CR:

    (i)  The sequence CR . CR does *not* terminate an incoming SMTP message,
         nor a local message in the state where . is a terminator.

    (ii) If a bare CR is encountered in a header line, an extra space is added
         after the line terminator so as not to end the header. The reasoning
         behind this is that bare CRs in header lines are most likely either
         to be mistakes, or people trying to play silly games.

59. The size of a message, as listed by "-bp" or in the Exim monitor window,
    was being incorrectly given as 18 bytes larger than it should have been.
    This is a VOB (very old bug).

60. This may never have affected anything current, but just in case it has:
    When the local host is found other than at the start of a list of hosts,
    the local host, those with the same MX, and any that follow, are discarded.
    When the list in question was part of a longer list of hosts, the following
    hosts (not currently being processed) were also being discarded. This no
    longer happens. I'm not sure if this situation could ever has previously
    arisen.

61. Added the "/MX" feature to lists of hosts in the manualroute and query
    program routers.

62. Whenever Exim generates a new message, it now adds an Auto-Submitted:
    header. This is something that is recommended in a new Internet Draft, and
    is something that is documented as being done by Sendmail. There are two
    possible values. For messages generated by the autoreply transport, Exim
    adds:

      Auto-Submitted: auto-replied

    whereas for all other generated messages (e.g. bounces) it adds

      Auto-Submitted: auto-generated

63. The "personal" condition in filters now includes a test for the
    Auto-Submitted: header. If it contains the string "auto-" the message it
    not considered personal.

64. Added rcpt_include_affixes as a generic transport option.

65. Added queue_only_override (default true).

66. Added the syslog_duplication option.

67. If what should have been the first header line of a message consisted of
    a space followed by a colon, Exim was mis-interpreting it as a header line.
    It isn't of course - it is syntactically invalid and should therefore be
    treated as the start of the message body. The misbehaviour could have
    caused a number of strange effects, including loss of data in subsequent
    header lines, and spool format errors.

68. Formerly, the AUTH parameter on a MAIL command was trusted only if the
    client host had authenticated. This control can now be exercised by an ACL
    for more flexibility.

69. By default, callouts do not happen when testing with -bh. There is now a
    variant, -bhc, which does actually run the callout code, including
    consulting and updating the callout cache.

70. Added support for saslauthd authentication, courtesy of Alexander
    Sabourenkov.

71. If statvfs() failed on the spool or log directories while checking their
    size for availability, Exim confusingly gave the error "space shortage".
    Furthermore, in debugging mode it crashed with a floating point exception.
    These checks are done if check_{spool,log}_{space,inodes} are set, and when
    an SMTP message arrives with SIZE= on the MAIL command. As this is a really
    serious problem, Exim now writes to the main and panic logs when this
    happens, with details of the failure. It then refuses to accept the
    incoming message, giving the message "spool directory problem" or "log
    directory problem" with a 421 code for SMTP messages.

72. When Exim is about to re-exec itself, it ensures that the file descriptors
    0, 1, and 2 exist, because some OS complain for execs without them (see
    ChangeLog 4.05/30). If necessary, Exim opens /dev/null to use for these
    descriptors. However, the code omitted to check that the open succeeded,
    causing mysterious errors if for some reason the permissions on /dev/null
    got screwed. Now Exim writes a message to the main and panic logs, and
    bombs out if it can't open /dev/null.

73. Re-vamped the way daemon_smtp_port, local_interfaces, and -oX work and
    interact so that it is all more flexible. It is supposed to remain
    backwards compatible. Also added extra_local_interfaces.

74. Invalid data sent to a SPA (NTLM) server authenticator could cause the code
    to bomb out with an assertion failure - to the client this appears as a
    connection drop. This problem occurs in the part of the code that was taken
    from the Samba project. Fortunately, the assertion is in a very simple
    function, so I have fixed this by reproducing the function inline in the
    one place where it is called, and arranging for authentication to fail
    instead of killing the process with assert().

75. The SPA client code was not working when the server requested OEM rather
    than Unicode encoding.

76. Added code to make require_files with a specific uid setting more usable in
    the case where statting the file as root fails - usually a non-root-mounted
    NFS file system. When this happens and the failure is EACCES, Exim now
    forks a subprocess and does the per-uid checking as the relevant uid.

77. Added process_log_path.

78. If log_file_path was not explicitly set, a setting of check_log_space or
    check_log_inodes was ignored.

79. If a space check for the spool or log partitions fails, the incident is now
    logged. Of course, in the latter case the data may get lost...

80. Added the %p formatting code to string_format() so that it can be used to
    print addresses in debug_print(). Adjusted all the address printing in the
    debugging in store.c to use %p rather than %d.

81. There was a concern that a line of code in smtp_in.c could overflow a
    buffer if a HELO/EHLO command was given followed by 500 or so spaces. As
    initially expressed, the concern was not well-founded, because trailing
    spaces are removed early. However, if the trailing spaces were followed by
    a NULL, they did not get removed, so the overflow was possible. Two fixes
    were applied:

    (a) I re-wrote the offending code in a cleaner fashion.
    (b) If an incoming SMTP command contains a NULL character, it is rejected
        as invalid.

82. When Exim changes uid/gid to the Exim user at daemon start time, it now
    runs initgroups(), so that if the Exim user is in any additional groups,
    they will be used during message reception.


Exim version 4.20
-----------------

The change log for 4.20 and earlier releases has been archived.

****<|MERGE_RESOLUTION|>--- conflicted
+++ resolved
@@ -55,7 +55,6 @@
       empty is permissible (obviously it should depend only on data available
       when the cutthrough connection is made).
 
-<<<<<<< HEAD
 JH/14 Fix logging of errors under PIPELINING.  Previously the log line giving
       the relevant preceding SMTP command did not note the pipelining mode.
 
@@ -65,10 +64,9 @@
 JH/16 DANE: treat a TLSA lookup response having all non-TLSA RRs, the same
       as one having no matching records.  Previously we deferred the message
       that needed the lookup.
-=======
-JH/14 Fakereject: previously logged as a norml message arrival "<="; now
+
+JH/17 Fakereject: previously logged as a norml message arrival "<="; now
       distinguished as "(=".
->>>>>>> 27b9e5f4
 
 
 Exim version 4.87
