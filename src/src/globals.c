--- conflicted
+++ resolved
@@ -256,15 +256,11 @@
                                    US"QUIT",
                                    US"STARTTLS",
                                    US"VRFY",
-<<<<<<< HEAD
-				   US"expansion"
+				   US"delivery",
+				   US"unknown"
                                  #ifdef EXPERIMENTAL_PRDR
                                   , US"PRDR"
                                  #endif
-=======
-				   US"delivery",
-				   US"unknown"
->>>>>>> 8d68e115
                                  };
 
 uschar *acl_wherecodes[]       = { US"550",     /* RCPT */
