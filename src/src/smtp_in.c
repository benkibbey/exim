--- conflicted
+++ resolved
@@ -2040,10 +2040,7 @@
 #ifndef DISABLE_DKIM
 dkim_cur_signer = dkim_signers =
 dkim_signing_domain = dkim_signing_selector = dkim_signatures = NULL;
-<<<<<<< HEAD
 dkim_cur_signer = dkim_signers = dkim_signing_domain = dkim_signing_selector = NULL;
-=======
->>>>>>> fdfe718d
 dkim_disable_verify = dkim_collect_input = FALSE;
 dkim_verify_overall = dkim_verify_status = dkim_verify_reason = NULL;
 dkim_key_length = 0;
