--- conflicted
+++ resolved
@@ -119,11 +119,7 @@
  * authenticator of type whatever mechanism we're using
  */
 
-<<<<<<< HEAD
-cbs[0].proc = (int(*)(void))&mysasl_config;
-=======
 cbs[0].proc = (int(*)(void)) &mysasl_config;
->>>>>>> 20aa9dbd
 cbs[0].context = ob->server_mech;
 
 rc=sasl_server_init(cbs, "exim");
