--- conflicted
+++ resolved
@@ -612,10 +612,7 @@
 			 CS dkim_private_key_expanded,
 			 PDKIM_ALGO_RSA_SHA256,
 			 dkim->dot_stuffed);
-<<<<<<< HEAD
-=======
   dkim_private_key_expanded[0] = '\0';
->>>>>>> 29f67888
   pdkim_set_optional(ctx,
 		      CS dkim_sign_headers_expanded,
 		      NULL,
