/*************************************************
*     Exim - an Internet mail transport agent    *
*************************************************/

/* Copyright (c) University of Cambridge 1995 - 2016 */
/* See the file NOTICE for conditions of use and distribution. */

/* Functions for reading the configuration file, and for displaying
overall configuration values. Thanks to Brian Candler for the original
implementation of the conditional .ifdef etc. */

#include "exim.h"

extern char **environ;

static void fn_smtp_receive_timeout(const uschar * name, const uschar * str);
static void save_config_line(const uschar* line);
static void save_config_position(const uschar *file, int line);
static void print_config(BOOL admin, BOOL terse);
static void readconf_options_auths(void);


#define CSTATE_STACK_SIZE 10

const uschar *config_directory = NULL;


/* Structure for chain (stack) of .included files */

typedef struct config_file_item {
  struct config_file_item *next;
  const uschar *filename;
  const uschar *directory;
  FILE *file;
  int lineno;
} config_file_item;

/* Structure for chain of configuration lines (-bP config) */

typedef struct config_line_item {
  struct config_line_item *next;
  uschar *line;
} config_line_item;

static config_line_item* config_lines;

/* Structure of table of conditional words and their state transitions */

typedef struct cond_item {
  uschar *name;
  int    namelen;
  int    action1;
  int    action2;
  int    pushpop;
} cond_item;

/* Structure of table of syslog facility names and values */

typedef struct syslog_fac_item {
  uschar *name;
  int    value;
} syslog_fac_item;

/* constants */
static const char * const hidden = "<value not displayable>";

/* Static variables */

static config_file_item *config_file_stack = NULL;  /* For includes */

static uschar *syslog_facility_str  = NULL;
static uschar next_section[24];
static uschar time_buffer[24];

/* State variables for conditional loading (.ifdef / .else / .endif) */

static int cstate = 0;
static int cstate_stack_ptr = -1;
static int cstate_stack[CSTATE_STACK_SIZE];

/* Table of state transitions for handling conditional inclusions. There are
four possible state transitions:

  .ifdef true
  .ifdef false
  .elifdef true  (or .else)
  .elifdef false

.endif just causes the previous cstate to be popped off the stack */

static int next_cstate[3][4] =
  {
  /* State 0: reading from file, or reading until next .else or .endif */
  { 0, 1, 2, 2 },
  /* State 1: condition failed, skipping until next .else or .endif */
  { 2, 2, 0, 1 },
  /* State 2: skipping until .endif */
  { 2, 2, 2, 2 },
  };

/* Table of conditionals and the states to set. For each name, there are four
values: the length of the name (to save computing it each time), the state to
set if a macro was found in the line, the state to set if a macro was not found
in the line, and a stack manipulation setting which is:

  -1   pull state value off the stack
   0   don't alter the stack
  +1   push value onto stack, before setting new state
*/

static cond_item cond_list[] = {
  { US"ifdef",    5, 0, 1,  1 },
  { US"ifndef",   6, 1, 0,  1 },
  { US"elifdef",  7, 2, 3,  0 },
  { US"elifndef", 8, 3, 2,  0 },
  { US"else",     4, 2, 2,  0 },
  { US"endif",    5, 0, 0, -1 }
};

static int cond_list_size = sizeof(cond_list)/sizeof(cond_item);

/* Table of syslog facility names and their values */

static syslog_fac_item syslog_list[] = {
  { US"mail",   LOG_MAIL },
  { US"user",   LOG_USER },
  { US"news",   LOG_NEWS },
  { US"uucp",   LOG_UUCP },
  { US"local0", LOG_LOCAL0 },
  { US"local1", LOG_LOCAL1 },
  { US"local2", LOG_LOCAL2 },
  { US"local3", LOG_LOCAL3 },
  { US"local4", LOG_LOCAL4 },
  { US"local5", LOG_LOCAL5 },
  { US"local6", LOG_LOCAL6 },
  { US"local7", LOG_LOCAL7 },
  { US"daemon", LOG_DAEMON }
};

static int syslog_list_size = sizeof(syslog_list)/sizeof(syslog_fac_item);




/*************************************************
*           Main configuration options           *
*************************************************/

/* The list of options that can be set in the main configuration file. This
must be in alphabetic order because it is searched by binary chop. */

static optionlist optionlist_config[] = {
  { "*set_exim_group",          opt_bool|opt_hidden, &exim_gid_set },
  { "*set_exim_user",           opt_bool|opt_hidden, &exim_uid_set },
  { "*set_system_filter_group", opt_bool|opt_hidden, &system_filter_gid_set },
  { "*set_system_filter_user",  opt_bool|opt_hidden, &system_filter_uid_set },
  { "accept_8bitmime",          opt_bool,        &accept_8bitmime },
  { "acl_not_smtp",             opt_stringptr,   &acl_not_smtp },
#ifdef WITH_CONTENT_SCAN
  { "acl_not_smtp_mime",        opt_stringptr,   &acl_not_smtp_mime },
#endif
  { "acl_not_smtp_start",       opt_stringptr,   &acl_not_smtp_start },
  { "acl_smtp_auth",            opt_stringptr,   &acl_smtp_auth },
  { "acl_smtp_connect",         opt_stringptr,   &acl_smtp_connect },
  { "acl_smtp_data",            opt_stringptr,   &acl_smtp_data },
#ifndef DISABLE_PRDR
  { "acl_smtp_data_prdr",       opt_stringptr,   &acl_smtp_data_prdr },
#endif
#ifndef DISABLE_DKIM
  { "acl_smtp_dkim",            opt_stringptr,   &acl_smtp_dkim },
#endif
  { "acl_smtp_etrn",            opt_stringptr,   &acl_smtp_etrn },
  { "acl_smtp_expn",            opt_stringptr,   &acl_smtp_expn },
  { "acl_smtp_helo",            opt_stringptr,   &acl_smtp_helo },
  { "acl_smtp_mail",            opt_stringptr,   &acl_smtp_mail },
  { "acl_smtp_mailauth",        opt_stringptr,   &acl_smtp_mailauth },
#ifdef WITH_CONTENT_SCAN
  { "acl_smtp_mime",            opt_stringptr,   &acl_smtp_mime },
#endif
  { "acl_smtp_notquit",         opt_stringptr,   &acl_smtp_notquit },
  { "acl_smtp_predata",         opt_stringptr,   &acl_smtp_predata },
  { "acl_smtp_quit",            opt_stringptr,   &acl_smtp_quit },
  { "acl_smtp_rcpt",            opt_stringptr,   &acl_smtp_rcpt },
#ifdef SUPPORT_TLS
  { "acl_smtp_starttls",        opt_stringptr,   &acl_smtp_starttls },
#endif
  { "acl_smtp_vrfy",            opt_stringptr,   &acl_smtp_vrfy },
  { "add_environment",          opt_stringptr,   &add_environment },
  { "admin_groups",             opt_gidlist,     &admin_groups },
  { "allow_domain_literals",    opt_bool,        &allow_domain_literals },
  { "allow_mx_to_ip",           opt_bool,        &allow_mx_to_ip },
  { "allow_utf8_domains",       opt_bool,        &allow_utf8_domains },
  { "auth_advertise_hosts",     opt_stringptr,   &auth_advertise_hosts },
  { "auto_thaw",                opt_time,        &auto_thaw },
#ifdef WITH_CONTENT_SCAN
  { "av_scanner",               opt_stringptr,   &av_scanner },
#endif
  { "bi_command",               opt_stringptr,   &bi_command },
#ifdef EXPERIMENTAL_BRIGHTMAIL
  { "bmi_config_file",          opt_stringptr,   &bmi_config_file },
#endif
  { "bounce_message_file",      opt_stringptr,   &bounce_message_file },
  { "bounce_message_text",      opt_stringptr,   &bounce_message_text },
  { "bounce_return_body",       opt_bool,        &bounce_return_body },
  { "bounce_return_linesize_limit", opt_mkint,   &bounce_return_linesize_limit },
  { "bounce_return_message",    opt_bool,        &bounce_return_message },
  { "bounce_return_size_limit", opt_mkint,       &bounce_return_size_limit },
  { "bounce_sender_authentication",opt_stringptr,&bounce_sender_authentication },
  { "callout_domain_negative_expire", opt_time,  &callout_cache_domain_negative_expire },
  { "callout_domain_positive_expire", opt_time,  &callout_cache_domain_positive_expire },
  { "callout_negative_expire",  opt_time,        &callout_cache_negative_expire },
  { "callout_positive_expire",  opt_time,        &callout_cache_positive_expire },
  { "callout_random_local_part",opt_stringptr,   &callout_random_local_part },
  { "check_log_inodes",         opt_int,         &check_log_inodes },
  { "check_log_space",          opt_Kint,        &check_log_space },
  { "check_rfc2047_length",     opt_bool,        &check_rfc2047_length },
  { "check_spool_inodes",       opt_int,         &check_spool_inodes },
  { "check_spool_space",        opt_Kint,        &check_spool_space },
  { "chunking_advertise_hosts", opt_stringptr,	 &chunking_advertise_hosts },
  { "daemon_smtp_port",         opt_stringptr|opt_hidden, &daemon_smtp_port },
  { "daemon_smtp_ports",        opt_stringptr,   &daemon_smtp_port },
  { "daemon_startup_retries",   opt_int,         &daemon_startup_retries },
  { "daemon_startup_sleep",     opt_time,        &daemon_startup_sleep },
#ifdef EXPERIMENTAL_DCC
  { "dcc_direct_add_header",    opt_bool,        &dcc_direct_add_header },
  { "dccifd_address",           opt_stringptr,   &dccifd_address },
  { "dccifd_options",           opt_stringptr,   &dccifd_options },
#endif
  { "delay_warning",            opt_timelist,    &delay_warning },
  { "delay_warning_condition",  opt_stringptr,   &delay_warning_condition },
  { "deliver_drop_privilege",   opt_bool,        &deliver_drop_privilege },
  { "deliver_queue_load_max",   opt_fixed,       &deliver_queue_load_max },
  { "delivery_date_remove",     opt_bool,        &delivery_date_remove },
#ifdef ENABLE_DISABLE_FSYNC
  { "disable_fsync",            opt_bool,        &disable_fsync },
#endif
  { "disable_ipv6",             opt_bool,        &disable_ipv6 },
#ifndef DISABLE_DKIM
  { "dkim_verify_signers",      opt_stringptr,   &dkim_verify_signers },
#endif
#ifdef EXPERIMENTAL_DMARC
  { "dmarc_forensic_sender",    opt_stringptr,   &dmarc_forensic_sender },
  { "dmarc_history_file",       opt_stringptr,   &dmarc_history_file },
  { "dmarc_tld_file",           opt_stringptr,   &dmarc_tld_file },
#endif
  { "dns_again_means_nonexist", opt_stringptr,   &dns_again_means_nonexist },
  { "dns_check_names_pattern",  opt_stringptr,   &check_dns_names_pattern },
  { "dns_csa_search_limit",     opt_int,         &dns_csa_search_limit },
  { "dns_csa_use_reverse",      opt_bool,        &dns_csa_use_reverse },
  { "dns_dnssec_ok",            opt_int,         &dns_dnssec_ok },
  { "dns_ipv4_lookup",          opt_stringptr,   &dns_ipv4_lookup },
  { "dns_retrans",              opt_time,        &dns_retrans },
  { "dns_retry",                opt_int,         &dns_retry },
  { "dns_trust_aa",             opt_stringptr,   &dns_trust_aa },
  { "dns_use_edns0",            opt_int,         &dns_use_edns0 },
 /* This option is now a no-op, retained for compability */
  { "drop_cr",                  opt_bool,        &drop_cr },
/*********************************************************/
  { "dsn_advertise_hosts",      opt_stringptr,   &dsn_advertise_hosts },
  { "dsn_from",                 opt_stringptr,   &dsn_from },
  { "envelope_to_remove",       opt_bool,        &envelope_to_remove },
  { "errors_copy",              opt_stringptr,   &errors_copy },
  { "errors_reply_to",          opt_stringptr,   &errors_reply_to },
#ifndef DISABLE_EVENT
  { "event_action",             opt_stringptr,   &event_action },
#endif
  { "exim_group",               opt_gid,         &exim_gid },
  { "exim_path",                opt_stringptr,   &exim_path },
  { "exim_user",                opt_uid,         &exim_uid },
  { "extra_local_interfaces",   opt_stringptr,   &extra_local_interfaces },
  { "extract_addresses_remove_arguments", opt_bool, &extract_addresses_remove_arguments },
  { "finduser_retries",         opt_int,         &finduser_retries },
  { "freeze_tell",              opt_stringptr,   &freeze_tell },
  { "gecos_name",               opt_stringptr,   &gecos_name },
  { "gecos_pattern",            opt_stringptr,   &gecos_pattern },
#ifdef SUPPORT_TLS
  { "gnutls_allow_auto_pkcs11", opt_bool,        &gnutls_allow_auto_pkcs11 },
  { "gnutls_compat_mode",       opt_bool,        &gnutls_compat_mode },
#endif
  { "header_line_maxsize",      opt_int,         &header_line_maxsize },
  { "header_maxsize",           opt_int,         &header_maxsize },
  { "headers_charset",          opt_stringptr,   &headers_charset },
  { "helo_accept_junk_hosts",   opt_stringptr,   &helo_accept_junk_hosts },
  { "helo_allow_chars",         opt_stringptr,   &helo_allow_chars },
  { "helo_lookup_domains",      opt_stringptr,   &helo_lookup_domains },
  { "helo_try_verify_hosts",    opt_stringptr,   &helo_try_verify_hosts },
  { "helo_verify_hosts",        opt_stringptr,   &helo_verify_hosts },
  { "hold_domains",             opt_stringptr,   &hold_domains },
  { "host_lookup",              opt_stringptr,   &host_lookup },
  { "host_lookup_order",        opt_stringptr,   &host_lookup_order },
  { "host_reject_connection",   opt_stringptr,   &host_reject_connection },
  { "hosts_connection_nolog",   opt_stringptr,   &hosts_connection_nolog },
#ifdef SUPPORT_PROXY
  { "hosts_proxy",              opt_stringptr,   &hosts_proxy },
#endif
  { "hosts_treat_as_local",     opt_stringptr,   &hosts_treat_as_local },
#ifdef LOOKUP_IBASE
  { "ibase_servers",            opt_stringptr,   &ibase_servers },
#endif
  { "ignore_bounce_errors_after", opt_time,      &ignore_bounce_errors_after },
  { "ignore_fromline_hosts",    opt_stringptr,   &ignore_fromline_hosts },
  { "ignore_fromline_local",    opt_bool,        &ignore_fromline_local },
  { "keep_environment",         opt_stringptr,   &keep_environment },
  { "keep_malformed",           opt_time,        &keep_malformed },
#ifdef LOOKUP_LDAP
  { "ldap_ca_cert_dir",         opt_stringptr,   &eldap_ca_cert_dir },
  { "ldap_ca_cert_file",        opt_stringptr,   &eldap_ca_cert_file },
  { "ldap_cert_file",           opt_stringptr,   &eldap_cert_file },
  { "ldap_cert_key",            opt_stringptr,   &eldap_cert_key },
  { "ldap_cipher_suite",        opt_stringptr,   &eldap_cipher_suite },
  { "ldap_default_servers",     opt_stringptr,   &eldap_default_servers },
  { "ldap_require_cert",        opt_stringptr,   &eldap_require_cert },
  { "ldap_start_tls",           opt_bool,        &eldap_start_tls },
  { "ldap_version",             opt_int,         &eldap_version },
#endif
  { "local_from_check",         opt_bool,        &local_from_check },
  { "local_from_prefix",        opt_stringptr,   &local_from_prefix },
  { "local_from_suffix",        opt_stringptr,   &local_from_suffix },
  { "local_interfaces",         opt_stringptr,   &local_interfaces },
  { "local_scan_timeout",       opt_time,        &local_scan_timeout },
  { "local_sender_retain",      opt_bool,        &local_sender_retain },
  { "localhost_number",         opt_stringptr,   &host_number_string },
  { "log_file_path",            opt_stringptr,   &log_file_path },
  { "log_selector",             opt_stringptr,   &log_selector_string },
  { "log_timezone",             opt_bool,        &log_timezone },
  { "lookup_open_max",          opt_int,         &lookup_open_max },
  { "max_username_length",      opt_int,         &max_username_length },
  { "message_body_newlines",    opt_bool,        &message_body_newlines },
  { "message_body_visible",     opt_mkint,       &message_body_visible },
  { "message_id_header_domain", opt_stringptr,   &message_id_domain },
  { "message_id_header_text",   opt_stringptr,   &message_id_text },
  { "message_logs",             opt_bool,        &message_logs },
  { "message_size_limit",       opt_stringptr,   &message_size_limit },
#ifdef SUPPORT_MOVE_FROZEN_MESSAGES
  { "move_frozen_messages",     opt_bool,        &move_frozen_messages },
#endif
  { "mua_wrapper",              opt_bool,        &mua_wrapper },
#ifdef LOOKUP_MYSQL
  { "mysql_servers",            opt_stringptr,   &mysql_servers },
#endif
  { "never_users",              opt_uidlist,     &never_users },
#ifdef SUPPORT_TLS
  { "openssl_options",          opt_stringptr,   &openssl_options },
#endif
#ifdef LOOKUP_ORACLE
  { "oracle_servers",           opt_stringptr,   &oracle_servers },
#endif
  { "percent_hack_domains",     opt_stringptr,   &percent_hack_domains },
#ifdef EXIM_PERL
  { "perl_at_start",            opt_bool,        &opt_perl_at_start },
  { "perl_startup",             opt_stringptr,   &opt_perl_startup },
  { "perl_taintmode",           opt_bool,        &opt_perl_taintmode },
#endif
#ifdef LOOKUP_PGSQL
  { "pgsql_servers",            opt_stringptr,   &pgsql_servers },
#endif
  { "pid_file_path",            opt_stringptr,   &pid_file_path },
  { "pipelining_advertise_hosts", opt_stringptr, &pipelining_advertise_hosts },
#ifndef DISABLE_PRDR
  { "prdr_enable",              opt_bool,        &prdr_enable },
#endif
  { "preserve_message_logs",    opt_bool,        &preserve_message_logs },
  { "primary_hostname",         opt_stringptr,   &primary_hostname },
  { "print_topbitchars",        opt_bool,        &print_topbitchars },
  { "process_log_path",         opt_stringptr,   &process_log_path },
  { "prod_requires_admin",      opt_bool,        &prod_requires_admin },
  { "qualify_domain",           opt_stringptr,   &qualify_domain_sender },
  { "qualify_recipient",        opt_stringptr,   &qualify_domain_recipient },
  { "queue_domains",            opt_stringptr,   &queue_domains },
  { "queue_list_requires_admin",opt_bool,        &queue_list_requires_admin },
  { "queue_only",               opt_bool,        &queue_only },
  { "queue_only_file",          opt_stringptr,   &queue_only_file },
  { "queue_only_load",          opt_fixed,       &queue_only_load },
  { "queue_only_load_latch",    opt_bool,        &queue_only_load_latch },
  { "queue_only_override",      opt_bool,        &queue_only_override },
  { "queue_run_in_order",       opt_bool,        &queue_run_in_order },
  { "queue_run_max",            opt_stringptr,   &queue_run_max },
  { "queue_smtp_domains",       opt_stringptr,   &queue_smtp_domains },
  { "receive_timeout",          opt_time,        &receive_timeout },
  { "received_header_text",     opt_stringptr,   &received_header_text },
  { "received_headers_max",     opt_int,         &received_headers_max },
  { "recipient_unqualified_hosts", opt_stringptr, &recipient_unqualified_hosts },
  { "recipients_max",           opt_int,         &recipients_max },
  { "recipients_max_reject",    opt_bool,        &recipients_max_reject },
#ifdef LOOKUP_REDIS
  { "redis_servers",            opt_stringptr,   &redis_servers },
#endif
  { "remote_max_parallel",      opt_int,         &remote_max_parallel },
  { "remote_sort_domains",      opt_stringptr,   &remote_sort_domains },
  { "retry_data_expire",        opt_time,        &retry_data_expire },
  { "retry_interval_max",       opt_time,        &retry_interval_max },
  { "return_path_remove",       opt_bool,        &return_path_remove },
  { "return_size_limit",        opt_mkint|opt_hidden, &bounce_return_size_limit },
  { "rfc1413_hosts",            opt_stringptr,   &rfc1413_hosts },
  { "rfc1413_query_timeout",    opt_time,        &rfc1413_query_timeout },
  { "sender_unqualified_hosts", opt_stringptr,   &sender_unqualified_hosts },
  { "slow_lookup_log",          opt_int,         &slow_lookup_log },
  { "smtp_accept_keepalive",    opt_bool,        &smtp_accept_keepalive },
  { "smtp_accept_max",          opt_int,         &smtp_accept_max },
  { "smtp_accept_max_nonmail",  opt_int,         &smtp_accept_max_nonmail },
  { "smtp_accept_max_nonmail_hosts", opt_stringptr, &smtp_accept_max_nonmail_hosts },
  { "smtp_accept_max_per_connection", opt_int,   &smtp_accept_max_per_connection },
  { "smtp_accept_max_per_host", opt_stringptr,   &smtp_accept_max_per_host },
  { "smtp_accept_queue",        opt_int,         &smtp_accept_queue },
  { "smtp_accept_queue_per_connection", opt_int, &smtp_accept_queue_per_connection },
  { "smtp_accept_reserve",      opt_int,         &smtp_accept_reserve },
  { "smtp_active_hostname",     opt_stringptr,   &raw_active_hostname },
  { "smtp_banner",              opt_stringptr,   &smtp_banner },
  { "smtp_check_spool_space",   opt_bool,        &smtp_check_spool_space },
  { "smtp_connect_backlog",     opt_int,         &smtp_connect_backlog },
  { "smtp_enforce_sync",        opt_bool,        &smtp_enforce_sync },
  { "smtp_etrn_command",        opt_stringptr,   &smtp_etrn_command },
  { "smtp_etrn_serialize",      opt_bool,        &smtp_etrn_serialize },
  { "smtp_load_reserve",        opt_fixed,       &smtp_load_reserve },
  { "smtp_max_synprot_errors",  opt_int,         &smtp_max_synprot_errors },
  { "smtp_max_unknown_commands",opt_int,         &smtp_max_unknown_commands },
  { "smtp_ratelimit_hosts",     opt_stringptr,   &smtp_ratelimit_hosts },
  { "smtp_ratelimit_mail",      opt_stringptr,   &smtp_ratelimit_mail },
  { "smtp_ratelimit_rcpt",      opt_stringptr,   &smtp_ratelimit_rcpt },
  { "smtp_receive_timeout",     opt_func,        &fn_smtp_receive_timeout },
  { "smtp_reserve_hosts",       opt_stringptr,   &smtp_reserve_hosts },
  { "smtp_return_error_details",opt_bool,        &smtp_return_error_details },
#ifdef SUPPORT_I18N
  { "smtputf8_advertise_hosts", opt_stringptr,   &smtputf8_advertise_hosts },
#endif
#ifdef WITH_CONTENT_SCAN
  { "spamd_address",            opt_stringptr,   &spamd_address },
#endif
#ifdef EXPERIMENTAL_SPF
  { "spf_guess",                opt_stringptr,   &spf_guess },
#endif
  { "split_spool_directory",    opt_bool,        &split_spool_directory },
  { "spool_directory",          opt_stringptr,   &spool_directory },
#ifdef LOOKUP_SQLITE
  { "sqlite_lock_timeout",      opt_int,         &sqlite_lock_timeout },
#endif
#ifdef EXPERIMENTAL_SRS
  { "srs_config",               opt_stringptr,   &srs_config },
  { "srs_hashlength",           opt_int,         &srs_hashlength },
  { "srs_hashmin",              opt_int,         &srs_hashmin },
  { "srs_maxage",               opt_int,         &srs_maxage },
  { "srs_secrets",              opt_stringptr,   &srs_secrets },
  { "srs_usehash",              opt_bool,        &srs_usehash },
  { "srs_usetimestamp",         opt_bool,        &srs_usetimestamp },
#endif
  { "strict_acl_vars",          opt_bool,        &strict_acl_vars },
  { "strip_excess_angle_brackets", opt_bool,     &strip_excess_angle_brackets },
  { "strip_trailing_dot",       opt_bool,        &strip_trailing_dot },
  { "syslog_duplication",       opt_bool,        &syslog_duplication },
  { "syslog_facility",          opt_stringptr,   &syslog_facility_str },
  { "syslog_pid",               opt_bool,        &syslog_pid },
  { "syslog_processname",       opt_stringptr,   &syslog_processname },
  { "syslog_timestamp",         opt_bool,        &syslog_timestamp },
  { "system_filter",            opt_stringptr,   &system_filter },
  { "system_filter_directory_transport", opt_stringptr,&system_filter_directory_transport },
  { "system_filter_file_transport",opt_stringptr,&system_filter_file_transport },
  { "system_filter_group",      opt_gid,         &system_filter_gid },
  { "system_filter_pipe_transport",opt_stringptr,&system_filter_pipe_transport },
  { "system_filter_reply_transport",opt_stringptr,&system_filter_reply_transport },
  { "system_filter_user",       opt_uid,         &system_filter_uid },
  { "tcp_nodelay",              opt_bool,        &tcp_nodelay },
#ifdef USE_TCP_WRAPPERS
  { "tcp_wrappers_daemon_name", opt_stringptr,   &tcp_wrappers_daemon_name },
#endif
  { "timeout_frozen_after",     opt_time,        &timeout_frozen_after },
  { "timezone",                 opt_stringptr,   &timezone_string },
  { "tls_advertise_hosts",      opt_stringptr,   &tls_advertise_hosts },
#ifdef SUPPORT_TLS
  { "tls_certificate",          opt_stringptr,   &tls_certificate },
  { "tls_crl",                  opt_stringptr,   &tls_crl },
  { "tls_dh_max_bits",          opt_int,         &tls_dh_max_bits },
  { "tls_dhparam",              opt_stringptr,   &tls_dhparam },
  { "tls_eccurve",              opt_stringptr,   &tls_eccurve },
# ifndef DISABLE_OCSP
  { "tls_ocsp_file",            opt_stringptr,   &tls_ocsp_file },
# endif
  { "tls_on_connect_ports",     opt_stringptr,   &tls_in.on_connect_ports },
  { "tls_privatekey",           opt_stringptr,   &tls_privatekey },
  { "tls_remember_esmtp",       opt_bool,        &tls_remember_esmtp },
  { "tls_require_ciphers",      opt_stringptr,   &tls_require_ciphers },
  { "tls_try_verify_hosts",     opt_stringptr,   &tls_try_verify_hosts },
  { "tls_verify_certificates",  opt_stringptr,   &tls_verify_certificates },
  { "tls_verify_hosts",         opt_stringptr,   &tls_verify_hosts },
#endif
  { "trusted_groups",           opt_gidlist,     &trusted_groups },
  { "trusted_users",            opt_uidlist,     &trusted_users },
  { "unknown_login",            opt_stringptr,   &unknown_login },
  { "unknown_username",         opt_stringptr,   &unknown_username },
  { "untrusted_set_sender",     opt_stringptr,   &untrusted_set_sender },
  { "uucp_from_pattern",        opt_stringptr,   &uucp_from_pattern },
  { "uucp_from_sender",         opt_stringptr,   &uucp_from_sender },
  { "warn_message_file",        opt_stringptr,   &warn_message_file },
  { "write_rejectlog",          opt_bool,        &write_rejectlog }
};

static int optionlist_config_size = nelem(optionlist_config);



/*************************************************
*         Find the name of an option             *
*************************************************/

/* This function is to aid debugging. Various functions take arguments that are
pointer variables in the options table or in option tables for various drivers.
For debugging output, it is useful to be able to find the name of the option
which is currently being processed. This function finds it, if it exists, by
searching the table(s).

Arguments:   a value that is presumed to be in the table above
Returns:     the option name, or an empty string
*/

uschar *
readconf_find_option(void *p)
{
int i;
router_instance *r;
transport_instance *t;

for (i = 0; i < nelem(optionlist_config); i++)
  if (p == optionlist_config[i].value) return US optionlist_config[i].name;

for (r = routers; r; r = r->next)
  {
  router_info *ri = r->info;
  for (i = 0; i < *ri->options_count; i++)
    {
    if ((ri->options[i].type & opt_mask) != opt_stringptr) continue;
    if (p == (char *)(r->options_block) + (long int)(ri->options[i].value))
      return US ri->options[i].name;
    }
  }

for (t = transports; t; t = t->next)
  {
  transport_info *ti = t->info;
  for (i = 0; i < *ti->options_count; i++)
    {
    optionlist * op = &ti->options[i];
    if ((op->type & opt_mask) != opt_stringptr) continue;
    if (p == (  op->type & opt_public
	     ? (char *)t
	     : (char *)t->options_block
	     )
	     + (long int)op->value)
	return US op->name;
    }
  }

return US"";
}




/*************************************************
*       Deal with an assignment to a macro       *
*************************************************/

/* We have a new definition. The macro_item structure includes a final vector
called "name" which is one byte long. Thus, adding "namelen" gives us enough
room to store the "name" string.
If a builtin macro we place at head of list, else tail.  This lets us lazy-create
builtins. */

macro_item *
macro_create(const uschar * name, const uschar * val,
  BOOL command_line, BOOL builtin)
{
unsigned namelen = Ustrlen(name);
macro_item * m = store_get(sizeof(macro_item) + namelen);

/* fprintf(stderr, "%s: '%s' '%s'\n", __FUNCTION__, name, val) */
if (!macros)
  {
  macros = m;
  mlast = m;
  m->next = NULL;
  }
else if (builtin)
  {
  m->next = macros;
  macros = m;
  }
else
  {
  mlast->next = m;
  mlast = m;
  m->next = NULL;
  }
m->command_line = command_line;
m->namelen = namelen;
m->replacement = string_copy(val);
Ustrcpy(m->name, name);
return m;
}


/* This function is called when a line that starts with an upper case letter is
encountered. The argument "line" should contain a complete logical line, and
start with the first letter of the macro name. The macro name and the
replacement text are extracted and stored. Redefinition of existing,
non-command line, macros is permitted using '==' instead of '='.

Arguments:
  s            points to the start of the logical line

Returns:       nothing
*/

static void
read_macro_assignment(uschar *s)
{
uschar name[64];
int namelen = 0;
BOOL redef = FALSE;
macro_item *m;

while (isalnum(*s) || *s == '_')
  {
  if (namelen >= sizeof(name) - 1)
    log_write(0, LOG_PANIC_DIE|LOG_CONFIG_IN,
      "macro name too long (maximum is " SIZE_T_FMT " characters)", sizeof(name) - 1);
  name[namelen++] = *s++;
  }
name[namelen] = 0;

while (isspace(*s)) s++;
if (*s++ != '=')
  log_write(0, LOG_PANIC_DIE|LOG_CONFIG_IN, "malformed macro definition");

if (*s == '=')
  {
  redef = TRUE;
  s++;
  }
while (isspace(*s)) s++;

/* If an existing macro of the same name was defined on the command line, we
just skip this definition. It's an error to attempt to redefine a macro without
redef set to TRUE, or to redefine a macro when it hasn't been defined earlier.
It is also an error to define a macro whose name begins with the name of a
previously defined macro.  This is the requirement that make using a tree
for macros hard; we must check all macros for the substring.  Perhaps a
sorted list, and a bsearch, would work?
Note: it is documented that the other way round works. */

for (m = macros; m; m = m->next)
  {
  if (Ustrcmp(m->name, name) == 0)
    {
    if (!m->command_line && !redef)
      log_write(0, LOG_CONFIG|LOG_PANIC_DIE, "macro \"%s\" is already "
       "defined (use \"==\" if you want to redefine it", name);
    break;
    }

  if (m->namelen < namelen && Ustrstr(name, m->name) != NULL)
    log_write(0, LOG_CONFIG|LOG_PANIC_DIE, "\"%s\" cannot be defined as "
      "a macro because previously defined macro \"%s\" is a substring",
      name, m->name);

  /* We cannot have this test, because it is documented that a substring
  macro is permitted (there is even an example).
  *
  * if (m->namelen > namelen && Ustrstr(m->name, name) != NULL)
  *   log_write(0, LOG_CONFIG|LOG_PANIC_DIE, "\"%s\" cannot be defined as "
  *     "a macro because it is a substring of previously defined macro \"%s\"",
  *     name, m->name);
  */
  }

/* Check for an overriding command-line definition. */

if (m && m->command_line) return;

/* Redefinition must refer to an existing macro. */

if (redef)
  if (m)
    m->replacement = string_copy(s);
  else
    log_write(0, LOG_CONFIG|LOG_PANIC_DIE, "can't redefine an undefined macro "
      "\"%s\"", name);

/* We have a new definition. */
else
  (void) macro_create(name, s, FALSE, FALSE);
}


<<<<<<< HEAD



/*************************************************/
/* Create compile-time feature macros */
static void
readconf_features(void)
{
/* Probably we could work out a static initialiser for wherever
macros are stored, but this will do for now. Some names are awkward
due to conflicts with other common macros. */

#ifdef SUPPORT_CRYPTEQ
  macro_create(US"_HAVE_CRYPTEQ", US"y", FALSE, TRUE);
#endif
#if HAVE_ICONV
  macro_create(US"_HAVE_ICONV", US"y", FALSE, TRUE);
#endif
#if HAVE_IPV6
  macro_create(US"_HAVE_IPV6", US"y", FALSE, TRUE);
#endif
#ifdef HAVE_SETCLASSRESOURCES
  macro_create(US"_HAVE_SETCLASSRESOURCES", US"y", FALSE, TRUE);
#endif
#ifdef SUPPORT_PAM
  macro_create(US"_HAVE_PAM", US"y", FALSE, TRUE);
#endif
#ifdef EXIM_PERL
  macro_create(US"_HAVE_PERL", US"y", FALSE, TRUE);
#endif
#ifdef EXPAND_DLFUNC
  macro_create(US"_HAVE_DLFUNC", US"y", FALSE, TRUE);
#endif
#ifdef USE_TCP_WRAPPERS
  macro_create(US"_HAVE_TCPWRAPPERS", US"y", FALSE, TRUE);
#endif
#ifdef SUPPORT_TLS
  macro_create(US"_HAVE_TLS", US"y", FALSE, TRUE);
# ifdef USE_GNUTLS
  macro_create(US"_HAVE_GNUTLS", US"y", FALSE, TRUE);
# else
  macro_create(US"_HAVE_OPENSSL", US"y", FALSE, TRUE);
# endif
#endif
#ifdef SUPPORT_TRANSLATE_IP_ADDRESS
  macro_create(US"_HAVE_TRANSLATE_IP_ADDRESS", US"y", FALSE, TRUE);
#endif
#ifdef SUPPORT_MOVE_FROZEN_MESSAGES
  macro_create(US"_HAVE_MOVE_FROZEN_MESSAGES", US"y", FALSE, TRUE);
#endif
#ifdef WITH_CONTENT_SCAN
  macro_create(US"_HAVE_CONTENT_SCANNING", US"y", FALSE, TRUE);
#endif
#ifndef DISABLE_DKIM
  macro_create(US"_HAVE_DKIM", US"y", FALSE, TRUE);
#endif
#ifndef DISABLE_DNSSEC
  macro_create(US"_HAVE_DNSSEC", US"y", FALSE, TRUE);
#endif
#ifndef DISABLE_EVENT
  macro_create(US"_HAVE_EVENT", US"y", FALSE, TRUE);
#endif
#ifdef SUPPORT_I18N
  macro_create(US"_HAVE_I18N", US"y", FALSE, TRUE);
#endif
#ifndef DISABLE_OCSP
  macro_create(US"_HAVE_OCSP", US"y", FALSE, TRUE);
#endif
#ifndef DISABLE_PRDR
  macro_create(US"_HAVE_PRDR", US"y", FALSE, TRUE);
#endif
#ifdef SUPPORT_PROXY
  macro_create(US"_HAVE_PROXY", US"y", FALSE, TRUE);
#endif
#ifdef SUPPORT_SOCKS
  macro_create(US"_HAVE_SOCKS", US"y", FALSE, TRUE);
#endif
#ifdef TCP_FASTOPEN
  macro_create(US"_HAVE_TCP_FASTOPEN", US"y", FALSE, TRUE);
#endif
#ifdef EXPERIMENTAL_LMDB
  macro_create(US"_HAVE_LMDB", US"y", FALSE, TRUE);
#endif
#ifdef EXPERIMENTAL_SPF
  macro_create(US"_HAVE_SPF", US"y", FALSE, TRUE);
#endif
#ifdef EXPERIMENTAL_SRS
  macro_create(US"_HAVE_SRS", US"y", FALSE, TRUE);
#endif
#ifdef EXPERIMENTAL_BRIGHTMAIL
  macro_create(US"_HAVE_BRIGHTMAIL", US"y", FALSE, TRUE);
#endif
#ifdef EXPERIMENTAL_DANE
  macro_create(US"_HAVE_DANE", US"y", FALSE, TRUE);
#endif
#ifdef EXPERIMENTAL_DCC
  macro_create(US"_HAVE_DCC", US"y", FALSE, TRUE);
#endif
#ifdef EXPERIMENTAL_DMARC
  macro_create(US"_HAVE_DMARC", US"y", FALSE, TRUE);
#endif
#ifdef EXPERIMENTAL_DSN_INFO
  macro_create(US"_HAVE_DSN_INFO", US"y", FALSE, TRUE);
#endif

#ifdef LOOKUP_LSEARCH
  macro_create(US"_HAVE_LKUP_LSEARCH", US"y", FALSE, TRUE);
#endif
#ifdef LOOKUP_CDB
  macro_create(US"_HAVE_LKUP_CDB", US"y", FALSE, TRUE);
#endif
#ifdef LOOKUP_DBM
  macro_create(US"_HAVE_LKUP_DBM", US"y", FALSE, TRUE);
#endif
#ifdef LOOKUP_DNSDB
  macro_create(US"_HAVE_LKUP_DNSDB", US"y", FALSE, TRUE);
#endif
#ifdef LOOKUP_DSEARCH
  macro_create(US"_HAVE_LKUP_DSEARCH", US"y", FALSE, TRUE);
#endif
#ifdef LOOKUP_IBASE
  macro_create(US"_HAVE_LKUP_IBASE", US"y", FALSE, TRUE);
#endif
#ifdef LOOKUP_LDAP
  macro_create(US"_HAVE_LKUP_LDAP", US"y", FALSE, TRUE);
#endif
#ifdef EXPERIMENTAL_LMDB
  macro_create(US"_HAVE_LKUP_LMDB", US"y", FALSE, TRUE);
#endif
#ifdef LOOKUP_MYSQL
  macro_create(US"_HAVE_LKUP_MYSQL", US"y", FALSE, TRUE);
#endif
#ifdef LOOKUP_NIS
  macro_create(US"_HAVE_LKUP_NIS", US"y", FALSE, TRUE);
#endif
#ifdef LOOKUP_NISPLUS
  macro_create(US"_HAVE_LKUP_NISPLUS", US"y", FALSE, TRUE);
#endif
#ifdef LOOKUP_ORACLE
  macro_create(US"_HAVE_LKUP_ORACLE", US"y", FALSE, TRUE);
#endif
#ifdef LOOKUP_PASSWD
  macro_create(US"_HAVE_LKUP_PASSWD", US"y", FALSE, TRUE);
#endif
#ifdef LOOKUP_PGSQL
  macro_create(US"_HAVE_LKUP_PGSQL", US"y", FALSE, TRUE);
#endif
#ifdef LOOKUP_REDIS
  macro_create(US"_HAVE_LKUP_REDIS", US"y", FALSE, TRUE);
#endif
#ifdef LOOKUP_SQLITE
  macro_create(US"_HAVE_LKUP_SQLITE", US"y", FALSE, TRUE);
#endif
#ifdef LOOKUP_TESTDB
  macro_create(US"_HAVE_LKUP_TESTDB", US"y", FALSE, TRUE);
#endif
#ifdef LOOKUP_WHOSON
  macro_create(US"_HAVE_LKUP_WHOSON", US"y", FALSE, TRUE);
#endif

#ifdef TRANSPORT_APPENDFILE
# ifdef SUPPORT_MAILDIR
  macro_create(US"_HAVE_TPT_APPEND_MAILDR", US"y", FALSE, TRUE);
# endif
# ifdef SUPPORT_MAILSTORE
  macro_create(US"_HAVE_TPT_APPEND_MAILSTORE", US"y", FALSE, TRUE);
# endif
# ifdef SUPPORT_MBX
  macro_create(US"_HAVE_TPT_APPEND_MBX", US"y", FALSE, TRUE);
# endif
#endif
}


void
readconf_options_from_list(optionlist * opts, unsigned nopt, uschar * group)
{
int i;
const uschar * s;

/* The 'previously-defined-substring' rule for macros in config file
lines is done so for these builtin macros: we know that the table
we source from is in strict alpha order, hence the builtins portion
of the macros list is in reverse-alpha (we prepend them) - so longer
macros that have substrings are always discovered first during
expansion. */

for (i = 0; i < nopt; i++)  if (*(s = opts[i].name) && *s != '*')
  macro_create(string_sprintf("_OPT_%T_%T", group, s), US"y", FALSE, TRUE);
=======



/*************************************************/
/* Create compile-time feature macros */
static void
readconf_features(void)
{
/* Probably we could work out a static initialiser for wherever
macros are stored, but this will do for now. Some names are awkward
due to conflicts with other common macros. */

#ifdef SUPPORT_CRYPTEQ
  macro_create(US"_HAVE_CRYPTEQ", US"y", FALSE, TRUE);
#endif
#if HAVE_ICONV
  macro_create(US"_HAVE_ICONV", US"y", FALSE, TRUE);
#endif
#if HAVE_IPV6
  macro_create(US"_HAVE_IPV6", US"y", FALSE, TRUE);
#endif
#ifdef HAVE_SETCLASSRESOURCES
  macro_create(US"_HAVE_SETCLASSRESOURCES", US"y", FALSE, TRUE);
#endif
#ifdef SUPPORT_PAM
  macro_create(US"_HAVE_PAM", US"y", FALSE, TRUE);
#endif
#ifdef EXIM_PERL
  macro_create(US"_HAVE_PERL", US"y", FALSE, TRUE);
#endif
#ifdef EXPAND_DLFUNC
  macro_create(US"_HAVE_DLFUNC", US"y", FALSE, TRUE);
#endif
#ifdef USE_TCP_WRAPPERS
  macro_create(US"_HAVE_TCPWRAPPERS", US"y", FALSE, TRUE);
#endif
#ifdef SUPPORT_TLS
  macro_create(US"_HAVE_TLS", US"y", FALSE, TRUE);
# ifdef USE_GNUTLS
  macro_create(US"_HAVE_GNUTLS", US"y", FALSE, TRUE);
# else
  macro_create(US"_HAVE_OPENSSL", US"y", FALSE, TRUE);
# endif
#endif
#ifdef SUPPORT_TRANSLATE_IP_ADDRESS
  macro_create(US"_HAVE_TRANSLATE_IP_ADDRESS", US"y", FALSE, TRUE);
#endif
#ifdef SUPPORT_MOVE_FROZEN_MESSAGES
  macro_create(US"_HAVE_MOVE_FROZEN_MESSAGES", US"y", FALSE, TRUE);
#endif
#ifdef WITH_CONTENT_SCAN
  macro_create(US"_HAVE_CONTENT_SCANNING", US"y", FALSE, TRUE);
#endif
#ifndef DISABLE_DKIM
  macro_create(US"_HAVE_DKIM", US"y", FALSE, TRUE);
#endif
#ifndef DISABLE_DNSSEC
  macro_create(US"_HAVE_DNSSEC", US"y", FALSE, TRUE);
#endif
#ifndef DISABLE_EVENT
  macro_create(US"_HAVE_EVENT", US"y", FALSE, TRUE);
#endif
#ifdef SUPPORT_I18N
  macro_create(US"_HAVE_I18N", US"y", FALSE, TRUE);
#endif
#ifndef DISABLE_OCSP
  macro_create(US"_HAVE_OCSP", US"y", FALSE, TRUE);
#endif
#ifndef DISABLE_PRDR
  macro_create(US"_HAVE_PRDR", US"y", FALSE, TRUE);
#endif
#ifdef SUPPORT_PROXY
  macro_create(US"_HAVE_PROXY", US"y", FALSE, TRUE);
#endif
#ifdef SUPPORT_SOCKS
  macro_create(US"_HAVE_SOCKS", US"y", FALSE, TRUE);
#endif
#ifdef TCP_FASTOPEN
  macro_create(US"_HAVE_TCP_FASTOPEN", US"y", FALSE, TRUE);
#endif
#ifdef EXPERIMENTAL_LMDB
  macro_create(US"_HAVE_LMDB", US"y", FALSE, TRUE);
#endif
#ifdef EXPERIMENTAL_SPF
  macro_create(US"_HAVE_SPF", US"y", FALSE, TRUE);
#endif
#ifdef EXPERIMENTAL_SRS
  macro_create(US"_HAVE_SRS", US"y", FALSE, TRUE);
#endif
#ifdef EXPERIMENTAL_BRIGHTMAIL
  macro_create(US"_HAVE_BRIGHTMAIL", US"y", FALSE, TRUE);
#endif
#ifdef EXPERIMENTAL_DANE
  macro_create(US"_HAVE_DANE", US"y", FALSE, TRUE);
#endif
#ifdef EXPERIMENTAL_DCC
  macro_create(US"_HAVE_DCC", US"y", FALSE, TRUE);
#endif
#ifdef EXPERIMENTAL_DMARC
  macro_create(US"_HAVE_DMARC", US"y", FALSE, TRUE);
#endif
#ifdef EXPERIMENTAL_DSN_INFO
  macro_create(US"_HAVE_DSN_INFO", US"y", FALSE, TRUE);
#endif

#ifdef LOOKUP_LSEARCH
  macro_create(US"_HAVE_LOOKUP_LSEARCH", US"y", FALSE, TRUE);
#endif
#ifdef LOOKUP_CDB
  macro_create(US"_HAVE_LOOKUP_CDB", US"y", FALSE, TRUE);
#endif
#ifdef LOOKUP_DBM
  macro_create(US"_HAVE_LOOKUP_DBM", US"y", FALSE, TRUE);
#endif
#ifdef LOOKUP_DNSDB
  macro_create(US"_HAVE_LOOKUP_DNSDB", US"y", FALSE, TRUE);
#endif
#ifdef LOOKUP_DSEARCH
  macro_create(US"_HAVE_LOOKUP_DSEARCH", US"y", FALSE, TRUE);
#endif
#ifdef LOOKUP_IBASE
  macro_create(US"_HAVE_LOOKUP_IBASE", US"y", FALSE, TRUE);
#endif
#ifdef LOOKUP_LDAP
  macro_create(US"_HAVE_LOOKUP_LDAP", US"y", FALSE, TRUE);
#endif
#ifdef EXPERIMENTAL_LMDB
  macro_create(US"_HAVE_LOOKUP_LMDB", US"y", FALSE, TRUE);
#endif
#ifdef LOOKUP_MYSQL
  macro_create(US"_HAVE_LOOKUP_MYSQL", US"y", FALSE, TRUE);
#endif
#ifdef LOOKUP_NIS
  macro_create(US"_HAVE_LOOKUP_NIS", US"y", FALSE, TRUE);
#endif
#ifdef LOOKUP_NISPLUS
  macro_create(US"_HAVE_LOOKUP_NISPLUS", US"y", FALSE, TRUE);
#endif
#ifdef LOOKUP_ORACLE
  macro_create(US"_HAVE_LOOKUP_ORACLE", US"y", FALSE, TRUE);
#endif
#ifdef LOOKUP_PASSWD
  macro_create(US"_HAVE_LOOKUP_PASSWD", US"y", FALSE, TRUE);
#endif
#ifdef LOOKUP_PGSQL
  macro_create(US"_HAVE_LOOKUP_PGSQL", US"y", FALSE, TRUE);
#endif
#ifdef LOOKUP_REDIS
  macro_create(US"_HAVE_LOOKUP_REDIS", US"y", FALSE, TRUE);
#endif
#ifdef LOOKUP_SQLITE
  macro_create(US"_HAVE_LOOKUP_SQLITE", US"y", FALSE, TRUE);
#endif
#ifdef LOOKUP_TESTDB
  macro_create(US"_HAVE_LOOKUP_TESTDB", US"y", FALSE, TRUE);
#endif
#ifdef LOOKUP_WHOSON
  macro_create(US"_HAVE_LOOKUP_WHOSON", US"y", FALSE, TRUE);
#endif

#ifdef TRANSPORT_APPENDFILE
# ifdef SUPPORT_MAILDIR
  macro_create(US"_HAVE_TRANSPORT_APPEND_MAILDR", US"y", FALSE, TRUE);
# endif
# ifdef SUPPORT_MAILSTORE
  macro_create(US"_HAVE_TRANSPORT_APPEND_MAILSTORE", US"y", FALSE, TRUE);
# endif
# ifdef SUPPORT_MBX
  macro_create(US"_HAVE_TRANSPORT_APPEND_MBX", US"y", FALSE, TRUE);
# endif
#endif
}


void
readconf_options_from_list(optionlist * opts, unsigned nopt, const uschar * section, uschar * group)
{
int i;
const uschar * s;

/* The 'previously-defined-substring' rule for macros in config file
lines is done so for these builtin macros: we know that the table
we source from is in strict alpha order, hence the builtins portion
of the macros list is in reverse-alpha (we prepend them) - so longer
macros that have substrings are always discovered first during
expansion. */

for (i = 0; i < nopt; i++)  if (*(s = opts[i].name) && *s != '*')
  if (group)
    macro_create(string_sprintf("_OPT_%T_%T_%T", section, group, s), US"y", FALSE, TRUE);
  else
    macro_create(string_sprintf("_OPT_%T_%T", section, s), US"y", FALSE, TRUE);
}


static void
readconf_options(void)
{
readconf_options_from_list(optionlist_config, nelem(optionlist_config), US"MAIN", NULL);
readconf_options_routers();
readconf_options_transports();
readconf_options_auths();
>>>>>>> 29f67888
}

static void
macros_create_builtin(void)
{
readconf_features();
readconf_options();
macros_builtin_created = TRUE;
}

static void
readconf_options(void)
{
readconf_options_from_list(optionlist_config, nelem(optionlist_config), US"MAIN");
readconf_options_routers();
readconf_options_transports();
readconf_options_auths();
}

static void
macros_create_builtin(void)
{
readconf_features();
readconf_options();
macros_builtin_created = TRUE;
}


/*************************************************
*            Read configuration line             *
*************************************************/

/* A logical line of text is read from the configuration file into the big
buffer, taking account of macros, .includes, and continuations. The size of
big_buffer is increased if necessary. The count of configuration lines is
maintained. Physical input lines starting with # (ignoring leading white space,
and after macro replacement) and empty logical lines are always ignored.
Leading and trailing spaces are removed.

If we hit a line of the form "begin xxxx", the xxxx is placed in the
next_section vector, and the function returns NULL, indicating the end of a
configuration section. On end-of-file, NULL is returned with next_section
empty.

Arguments:      none

Returns:        a pointer to the first non-blank in the line,
                or NULL if eof or end of section is reached
*/

static uschar *
get_config_line(void)
{
int startoffset = 0;         /* To first non-blank char in logical line */
int len = 0;                 /* Of logical line so far */
int newlen;
uschar *s, *ss;
macro_item *m;
BOOL macro_found;

/* Loop for handling continuation lines, skipping comments, and dealing with
.include files. */

for (;;)
  {
  if (Ufgets(big_buffer+len, big_buffer_size-len, config_file) == NULL)
    {
    if (config_file_stack != NULL)    /* EOF inside .include */
      {
      (void)fclose(config_file);
      config_file = config_file_stack->file;
      config_filename = config_file_stack->filename;
      config_directory = config_file_stack->directory;
      config_lineno = config_file_stack->lineno;
      config_file_stack = config_file_stack->next;
      if (config_lines)
        save_config_position(config_filename, config_lineno);
      continue;
      }

    /* EOF at top level */

    if (cstate_stack_ptr >= 0)
      log_write(0, LOG_PANIC_DIE|LOG_CONFIG_IN,
        "Unexpected end of configuration file: .endif missing");

    if (len != 0) break;        /* EOF after continuation */
    next_section[0] = 0;        /* EOF at start of logical line */
    return NULL;
    }

  config_lineno++;
  newlen = len + Ustrlen(big_buffer + len);

  if (config_lines && config_lineno == 1)
    save_config_position(config_filename, config_lineno);

  /* Handle pathologically long physical lines - yes, it did happen - by
  extending big_buffer at this point. The code also copes with very long
  logical lines. */

  while (newlen == big_buffer_size - 1 && big_buffer[newlen - 1] != '\n')
    {
    uschar *newbuffer;
    big_buffer_size += BIG_BUFFER_SIZE;
    newbuffer = store_malloc(big_buffer_size);

    /* This use of strcpy is OK because we know that the string in the old
    buffer is shorter than the new buffer. */

    Ustrcpy(newbuffer, big_buffer);
    store_free(big_buffer);
    big_buffer = newbuffer;
    if (Ufgets(big_buffer+newlen, big_buffer_size-newlen, config_file) == NULL)
      break;
    newlen += Ustrlen(big_buffer + newlen);
    }

  /* Find the true start of the physical line - leading spaces are always
  ignored. */

  ss = big_buffer + len;
  while (isspace(*ss)) ss++;

  /* Process the physical line for macros. If this is the start of the logical
  line, skip over initial text at the start of the line if it starts with an
  upper case character followed by a sequence of name characters and an equals
  sign, because that is the definition of a new macro, and we don't do
  replacement therein. */

  s = ss;
  if (len == 0 && isupper(*s))
    {
    while (isalnum(*s) || *s == '_') s++;
    while (isspace(*s)) s++;
    if (*s != '=') s = ss;          /* Not a macro definition */
    }

  /* If the builtin macros are not yet defined, and the line contains an
  underscrore followed by an one of the three possible chars used by
  builtins, create them. */

  if (!macros_builtin_created)
    {
    const uschar * t, * p;
    uschar c;
    for (t = s; (p = CUstrchr(t, '_')); t = p+1)
      if (c = p[1], c == 'O' || c == 'D' || c == 'H')
	{
/* fprintf(stderr, "%s: builtins create triggered by '%s'\n", __FUNCTION__, s); */
	macros_create_builtin();
	break;
	}
    }

  /* For each defined macro, scan the line (from after XXX= if present),
  replacing all occurrences of the macro. */

  macro_found = FALSE;
  for (m = macros; m; m = m->next)
    {
    uschar *p, *pp;
    uschar *t = s;

    while ((p = Ustrstr(t, m->name)) != NULL)
      {
      int moveby;
      int replen = Ustrlen(m->replacement);

/* fprintf(stderr, "%s: matched '%s' in '%s'\n", __FUNCTION__, m->name, t) */
      /* Expand the buffer if necessary */

      while (newlen - m->namelen + replen + 1 > big_buffer_size)
        {
        int newsize = big_buffer_size + BIG_BUFFER_SIZE;
        uschar *newbuffer = store_malloc(newsize);
        memcpy(newbuffer, big_buffer, newlen + 1);
        p = newbuffer  + (p - big_buffer);
        s = newbuffer  + (s - big_buffer);
        ss = newbuffer + (ss - big_buffer);
        t = newbuffer  + (t - big_buffer);
        big_buffer_size = newsize;
        store_free(big_buffer);
        big_buffer = newbuffer;
        }

      /* Shuffle the remaining characters up or down in the buffer before
      copying in the replacement text. Don't rescan the replacement for this
      same macro. */

      pp = p + m->namelen;
      if ((moveby = replen - m->namelen) != 0)
        {
        memmove(p + replen, pp, (big_buffer + newlen) - pp + 1);
        newlen += moveby;
        }
      Ustrncpy(p, m->replacement, replen);
      t = p + replen;
      macro_found = TRUE;
      }
    }

  /* An empty macro replacement at the start of a line could mean that ss no
  longer points to the first non-blank character. */

  while (isspace(*ss)) ss++;

  /* Check for comment lines - these are physical lines. */

  if (*ss == '#') continue;

  /* Handle conditionals, which are also applied to physical lines. Conditions
  are of the form ".ifdef ANYTEXT" and are treated as true if any macro
  expansion occured on the rest of the line. A preliminary test for the leading
  '.' saves effort on most lines. */

  if (*ss == '.')
    {
    int i;

    /* Search the list of conditional directives */

    for (i = 0; i < cond_list_size; i++)
      {
      int n;
      cond_item *c = cond_list+i;
      if (Ustrncmp(ss+1, c->name, c->namelen) != 0) continue;

      /* The following character must be white space or end of string */

      n = ss[1 + c->namelen];
      if (n != ' ' && n != 't' && n != '\n' && n != 0) break;

      /* .ifdef and .ifndef push the current state onto the stack, then set
      a new one from the table. Stack overflow is an error */

      if (c->pushpop > 0)
        {
        if (cstate_stack_ptr >= CSTATE_STACK_SIZE - 1)
          log_write(0, LOG_PANIC_DIE|LOG_CONFIG_IN,
            ".%s nested too deeply", c->name);
        cstate_stack[++cstate_stack_ptr] = cstate;
        cstate = next_cstate[cstate][macro_found? c->action1 : c->action2];
        }

      /* For any of the others, stack underflow is an error. The next state
      comes either from the stack (.endif) or from the table. */

      else
        {
        if (cstate_stack_ptr < 0)
          log_write(0, LOG_PANIC_DIE|LOG_CONFIG_IN,
            ".%s without matching .ifdef", c->name);
        cstate = (c->pushpop < 0)? cstate_stack[cstate_stack_ptr--] :
          next_cstate[cstate][macro_found? c->action1 : c->action2];
        }

      /* Having dealt with a directive, break the loop */

      break;
      }

    /* If we have handled a conditional directive, continue with the next
    physical line. Otherwise, fall through. */

    if (i < cond_list_size) continue;
    }

  /* If the conditional state is not 0 (actively using these lines), ignore
  this input line. */

  if (cstate != 0) continue;  /* Conditional skip */

  /* Handle .include lines - these are also physical lines. */

  if (Ustrncmp(ss, ".include", 8) == 0 &&
       (isspace(ss[8]) ||
         (Ustrncmp(ss+8, "_if_exists", 10) == 0 && isspace(ss[18]))))
    {
    uschar *t;
    int include_if_exists = isspace(ss[8])? 0 : 10;
    config_file_item *save;
    struct stat statbuf;

    ss += 9 + include_if_exists;
    while (isspace(*ss)) ss++;
    t = ss + Ustrlen(ss);
    while (t > ss && isspace(t[-1])) t--;
    if (*ss == '\"' && t[-1] == '\"')
      {
      ss++;
      t--;
      }
    *t = 0;

    /* We allow relative file names. For security reasons currently
    relative names not allowed with .include_if_exists. For .include_if_exists
    we need to check the permissions/ownership of the containing folder */
    if (*ss != '/')
      if (include_if_exists) log_write(0, LOG_PANIC_DIE|LOG_CONFIG_IN, ".include specifies a non-"
          "absolute path \"%s\"", ss);
      else
        {
        int offset = 0;
        int size = 0;
        ss = string_append(NULL, &size, &offset, 3, config_directory, "/", ss);
        ss[offset] = '\0';  /* string_append() does not zero terminate the string! */
        }

    if (include_if_exists != 0 && (Ustat(ss, &statbuf) != 0)) continue;

    if (config_lines)
      save_config_position(config_filename, config_lineno);
    save = store_get(sizeof(config_file_item));
    save->next = config_file_stack;
    config_file_stack = save;
    save->file = config_file;
    save->filename = config_filename;
    save->directory = config_directory;
    save->lineno = config_lineno;

    if (!(config_file = Ufopen(ss, "rb")))
      log_write(0, LOG_PANIC_DIE|LOG_CONFIG_IN, "failed to open included "
        "configuration file %s", ss);

    config_filename = string_copy(ss);
    config_directory = string_copyn(ss, (const uschar*) strrchr(ss, '/') - ss);
    config_lineno = 0;
    continue;
    }

  /* If this is the start of the logical line, remember where the non-blank
  data starts. Otherwise shuffle down continuation lines to remove leading
  white space. */

  if (len == 0)
    startoffset = ss - big_buffer;
  else
    {
    s = big_buffer + len;
    if (ss > s)
      {
      memmove(s, ss, (newlen - len) -  (ss - s) + 1);
      newlen -= ss - s;
      }
    }

  /* Accept the new addition to the line. Remove trailing white space. */

  len = newlen;
  while (len > 0 && isspace(big_buffer[len-1])) len--;
  big_buffer[len] = 0;

  /* We are done if the line does not end in backslash and contains some data.
  Empty logical lines are ignored. For continuations, remove the backslash and
  go round the loop to read the continuation line. */

  if (len > 0)
    {
    if (big_buffer[len-1] != '\\') break;   /* End of logical line */
    big_buffer[--len] = 0;                  /* Remove backslash */
    }
  }     /* Loop for reading multiple physical lines */

/* We now have a logical line. Test for the end of a configuration section (or,
more accurately, for the start of the next section). Place the name of the next
section in next_section, and return NULL. If the name given is longer than
next_section, truncate it. It will be unrecognized later, because all the known
section names do fit. Leave space for pluralizing. */

s = big_buffer + startoffset;            /* First non-space character */

if (config_lines)
  save_config_line(s);

if (strncmpic(s, US"begin ", 6) == 0)
  {
  s += 6;
  while (isspace(*s)) s++;
  if (big_buffer + len - s > sizeof(next_section) - 2)
    s[sizeof(next_section) - 2] = 0;
  Ustrcpy(next_section, s);
  return NULL;
  }

/* Return the first non-blank character. */

return s;
}



/*************************************************
*             Read a name                        *
*************************************************/

/* The yield is the pointer to the next uschar. Names longer than the
output space are silently truncated. This function is also used from acl.c when
parsing ACLs.

Arguments:
  name      where to put the name
  len       length of name
  s         input pointer

Returns:    new input pointer
*/

uschar *
readconf_readname(uschar *name, int len, uschar *s)
{
int p = 0;
while (isspace(*s)) s++;
if (isalpha(*s))
  {
  while (isalnum(*s) || *s == '_')
    {
    if (p < len-1) name[p++] = *s;
    s++;
    }
  }
name[p] = 0;
while (isspace(*s)) s++;
return s;
}




/*************************************************
*          Read a time value                     *
*************************************************/

/* This function is also called from outside, to read argument
time values. The format of a time value is:

  [<n>w][<n>d][<n>h][<n>m][<n>s]

as long as at least one is present. If a format error is encountered,
return a negative value. The value must be terminated by the given
terminator.

Arguments:
  s             input pointer
  terminator    required terminating character
  return_msec   if TRUE, allow fractional seconds and return milliseconds

Returns:        the time value, or -1 on syntax error
                value is seconds if return_msec is FALSE
                value is milliseconds if return_msec is TRUE
*/

int
readconf_readtime(const uschar *s, int terminator, BOOL return_msec)
{
int yield = 0;
for (;;)
  {
  int value, count;
  double fraction;

  if (!isdigit(*s)) return -1;
  (void)sscanf(CCS s, "%d%n", &value, &count);
  s += count;

  switch (*s)
    {
    case 'w': value *= 7;
    case 'd': value *= 24;
    case 'h': value *= 60;
    case 'm': value *= 60;
    case 's': s++;
    break;

    case '.':
    if (!return_msec) return -1;
    (void)sscanf(CCS s, "%lf%n", &fraction, &count);
    s += count;
    if (*s++ != 's') return -1;
    yield += (int)(fraction * 1000.0);
    break;

    default: return -1;
    }

  if (return_msec) value *= 1000;
  yield += value;
  if (*s == terminator) return yield;
  }
/* Control never reaches here. */
}



/*************************************************
*          Read a fixed point value              *
*************************************************/

/* The value is returned *1000

Arguments:
  s           input pointer
  terminator  required terminator

Returns:      the value, or -1 on error
*/

static int
readconf_readfixed(const uschar *s, int terminator)
{
int yield = 0;
int value, count;
if (!isdigit(*s)) return -1;
(void)sscanf(CS  s, "%d%n", &value, &count);
s += count;
yield = value * 1000;
if (*s == '.')
  {
  int m = 100;
  while (isdigit((*(++s))))
    {
    yield += (*s - '0') * m;
    m /= 10;
    }
  }

return (*s == terminator)? yield : (-1);
}



/*************************************************
*            Find option in list                 *
*************************************************/

/* The lists are always in order, so binary chop can be used.

Arguments:
  name      the option name to search for
  ol        the first entry in the option list
  last      one more than the offset of the last entry in the option list

Returns:    pointer to an option entry, or NULL if not found
*/

static optionlist *
find_option(uschar *name, optionlist *ol, int last)
{
int first = 0;
while (last > first)
  {
  int middle = (first + last)/2;
  int c = Ustrcmp(name, ol[middle].name);

  if (c == 0) return ol + middle;
  else if (c > 0) first = middle + 1;
  else last = middle;
  }
return NULL;
}



/*************************************************
*      Find a set flag in option list            *
*************************************************/

/* Because some versions of Unix make no restrictions on the values of uids and
gids (even negative ones), we cannot represent "unset" by a special value.
There is therefore a separate boolean variable for each one indicating whether
a value is set or not. This function returns a pointer to the boolean, given
the original option name. It is a major disaster if the flag cannot be found.

Arguments:
  name          the name of the uid or gid option
  oltop         points to the start of the relevant option list
  last          one more than the offset of the last item in the option list
  data_block    NULL when reading main options => data values in the option
                  list are absolute addresses; otherwise they are byte offsets
                  in data_block (used for driver options)

Returns:        a pointer to the boolean flag.
*/

static BOOL *
get_set_flag(uschar *name, optionlist *oltop, int last, void *data_block)
{
optionlist *ol;
uschar name2[64];
sprintf(CS name2, "*set_%.50s", name);
ol = find_option(name2, oltop, last);
if (ol == NULL) log_write(0, LOG_MAIN|LOG_PANIC_DIE,
  "Exim internal error: missing set flag for %s", name);
return (data_block == NULL)? (BOOL *)(ol->value) :
  (BOOL *)((uschar *)data_block + (long int)(ol->value));
}




/*************************************************
*    Output extra characters message and die     *
*************************************************/

/* Called when an option line has junk on the end. Sometimes this is because
the sysadmin thinks comments are permitted.

Arguments:
  s          points to the extra characters
  t1..t3     strings to insert in the log message

Returns:     doesn't return; dies
*/

static void
extra_chars_error(const uschar *s, const uschar *t1, const uschar *t2, const uschar *t3)
{
uschar *comment = US"";
if (*s == '#') comment = US" (# is comment only at line start)";
log_write(0, LOG_PANIC_DIE|LOG_CONFIG_IN,
  "extra characters follow %s%s%s%s", t1, t2, t3, comment);
}



/*************************************************
*              Read rewrite information          *
*************************************************/

/* Each line of rewrite information contains:

.  A complete address in the form user@domain, possibly with
   leading * for each part; or alternatively, a regex.

.  A replacement string (which will be expanded).

.  An optional sequence of one-letter flags, indicating which
   headers etc. to apply this rule to.

All this is decoded and placed into a control block. The OR of the flags is
maintained in a common word.

Arguments:
  p           points to the string that makes up the rule
  existflags  points to the overall flag word
  isglobal    TRUE if reading global rewrite rules

Returns:      the control block for the parsed rule.
*/

static rewrite_rule *
readconf_one_rewrite(const uschar *p, int *existflags, BOOL isglobal)
{
rewrite_rule *next = store_get(sizeof(rewrite_rule));

next->next = NULL;
next->key = string_dequote(&p);

while (isspace(*p)) p++;
if (*p == 0)
  log_write(0, LOG_PANIC_DIE|LOG_CONFIG_IN,
    "missing rewrite replacement string");

next->flags = 0;
next->replacement = string_dequote(&p);

while (*p != 0) switch (*p++)
  {
  case ' ': case '\t': break;

  case 'q': next->flags |= rewrite_quit; break;
  case 'w': next->flags |= rewrite_whole; break;

  case 'h': next->flags |= rewrite_all_headers; break;
  case 's': next->flags |= rewrite_sender; break;
  case 'f': next->flags |= rewrite_from; break;
  case 't': next->flags |= rewrite_to;   break;
  case 'c': next->flags |= rewrite_cc;   break;
  case 'b': next->flags |= rewrite_bcc;  break;
  case 'r': next->flags |= rewrite_replyto; break;

  case 'E': next->flags |= rewrite_all_envelope; break;
  case 'F': next->flags |= rewrite_envfrom; break;
  case 'T': next->flags |= rewrite_envto; break;

  case 'Q': next->flags |= rewrite_qualify; break;
  case 'R': next->flags |= rewrite_repeat; break;

  case 'S':
  next->flags |= rewrite_smtp;
  if (next->key[0] != '^' && Ustrncmp(next->key, "\\N^", 3) != 0)
    log_write(0, LOG_PANIC_DIE|LOG_CONFIG_IN,
      "rewrite rule has the S flag but is not a regular expression");
  break;

  default:
  log_write(0, LOG_PANIC_DIE|LOG_CONFIG_IN,
    "unknown rewrite flag character '%c' "
    "(could be missing quotes round replacement item)", p[-1]);
  break;
  }

/* If no action flags are set, set all the "normal" rewrites. */

if ((next->flags & (rewrite_all | rewrite_smtp)) == 0)
  next->flags |= isglobal? rewrite_all : rewrite_all_headers;

/* Remember which exist, for optimization, and return the rule */

*existflags |= next->flags;
return next;
}




/*************************************************
*          Read global rewrite information       *
*************************************************/

/* Each line is a single rewrite rule; it is parsed into a control block
by readconf_one_rewrite(), and its flags are ORed into the global flag
word rewrite_existflags. */

void
readconf_rewrites(void)
{
rewrite_rule **chain = &global_rewrite_rules;
uschar *p;

while ((p = get_config_line()) != NULL)
  {
  rewrite_rule *next = readconf_one_rewrite(p, &rewrite_existflags, TRUE);
  *chain = next;
  chain = &(next->next);
  }
}



/*************************************************
*               Read a string                    *
*************************************************/

/* Strings are read into the normal store pool. As long we aren't too
near the end of the current block, the string will just use what is necessary
on the top of the stacking pool, because string_cat() uses the extension
mechanism.

Argument:
  s         the rest of the input line
  name      the option name (for errors)

Returns:    pointer to the string
*/

static uschar *
read_string(const uschar *s, const uschar *name)
{
uschar *yield;
const uschar *ss;

if (*s != '\"') return string_copy(s);

ss = s;
yield = string_dequote(&s);

if (s == ss+1 || s[-1] != '\"')
  log_write(0, LOG_PANIC_DIE|LOG_CONFIG_IN,
    "missing quote at end of string value for %s", name);

if (*s != 0) extra_chars_error(s, US"string value for ", name, US"");

return yield;
}


/*************************************************
*            Custom-handler options              *
*************************************************/
static void
fn_smtp_receive_timeout(const uschar * name, const uschar * str)
{
if (*str == '$')
  smtp_receive_timeout_s = string_copy(str);
else
  {
  /* "smtp_receive_timeout",     opt_time,        &smtp_receive_timeout */
  smtp_receive_timeout = readconf_readtime(str, 0, FALSE);
  if (smtp_receive_timeout < 0)
    log_write(0, LOG_PANIC_DIE|LOG_CONFIG_IN, "invalid time value for %s",
      name);
  }
}

/*************************************************
*            Handle option line                  *
*************************************************/

/* This function is called from several places to process a line containing the
setting of an option. The first argument is the line to be decoded; it has been
checked not to be empty and not to start with '#'. Trailing newlines and white
space have been removed. The second argument is a pointer to the list of
variable names that are to be recognized, together with their types and
locations, and the third argument gives the number of entries in the list.

The fourth argument is a pointer to a data block. If it is NULL, then the data
values in the options list are absolute addresses. Otherwise, they are byte
offsets in the data block.

String option data may continue onto several lines; this function reads further
data from config_file if necessary.

The yield of this function is normally zero. If a string continues onto
multiple lines, then the data value is permitted to be followed by a comma
or a semicolon (for use in drivers) and the yield is that character.

Arguments:
  buffer        contains the configuration line to be handled
  oltop         points to the start of the relevant option list
  last          one more than the offset of the last item in the option list
  data_block    NULL when reading main options => data values in the option
                  list are absolute addresses; otherwise they are byte offsets
                  in data_block when they have opt_public set; otherwise
                  they are byte offsets in data_block->options_block.
  unknown_txt   format string to use in panic message for unknown option;
                  must contain %s for option name
                if given as NULL, don't panic on unknown option

Returns:        TRUE if an option was read successfully,
                FALSE false for an unknown option if unknown_txt == NULL,
                  otherwise panic and die on an unknown option
*/

static BOOL
readconf_handle_option(uschar *buffer, optionlist *oltop, int last,
  void *data_block, uschar *unknown_txt)
{
int ptr = 0;
int offset = 0;
int n, count, type, value;
int issecure = 0;
uid_t uid;
gid_t gid;
BOOL boolvalue = TRUE;
BOOL freesptr = TRUE;
optionlist *ol, *ol2;
struct passwd *pw;
void *reset_point;
int intbase = 0;
uschar *inttype = US"";
uschar *sptr;
uschar *s = buffer;
uschar **str_target;
uschar name[64];
uschar name2[64];

/* There may be leading spaces; thereafter, we expect an option name starting
with a letter. */

while (isspace(*s)) s++;
if (!isalpha(*s))
  log_write(0, LOG_PANIC_DIE|LOG_CONFIG_IN, "option setting expected: %s", s);

/* Read the name of the option, and skip any subsequent white space. If
it turns out that what we read was "hide", set the flag indicating that
this is a secure option, and loop to read the next word. */

for (n = 0; n < 2; n++)
  {
  while (isalnum(*s) || *s == '_')
    {
    if (ptr < sizeof(name)-1) name[ptr++] = *s;
    s++;
    }
  name[ptr] = 0;
  while (isspace(*s)) s++;
  if (Ustrcmp(name, "hide") != 0) break;
  issecure = opt_secure;
  ptr = 0;
  }

/* Deal with "no_" or "not_" here for booleans */

if (Ustrncmp(name, "no_", 3) == 0)
  {
  boolvalue = FALSE;
  offset = 3;
  }

if (Ustrncmp(name, "not_", 4) == 0)
  {
  boolvalue = FALSE;
  offset = 4;
  }

/* Search the list for the given name. A non-existent name, or an option that
is set twice, is a disaster. */

if (!(ol = find_option(name + offset, oltop, last)))
  {
  if (unknown_txt == NULL) return FALSE;
  log_write(0, LOG_PANIC_DIE|LOG_CONFIG_IN, CS unknown_txt, name);
  }

if ((ol->type & opt_set)  && !(ol->type & (opt_rep_con | opt_rep_str)))
  log_write(0, LOG_PANIC_DIE|LOG_CONFIG_IN,
    "\"%s\" option set for the second time", name);

ol->type |= opt_set | issecure;
type = ol->type & opt_mask;

/* Types with data values must be followed by '='; the "no[t]_" prefix
applies only to boolean values. */

if (type < opt_bool || type > opt_bool_last)
  {
  if (offset != 0)
    log_write(0, LOG_PANIC_DIE|LOG_CONFIG_IN,
      "negation prefix applied to a non-boolean option");
  if (*s == 0)
    log_write(0, LOG_PANIC_DIE|LOG_CONFIG_IN,
      "unexpected end of line (data missing) after %s", name);
  if (*s != '=')
    log_write(0, LOG_PANIC_DIE|LOG_CONFIG_IN, "missing \"=\" after %s", name);
  }

/* If a boolean wasn't preceded by "no[t]_" it can be followed by = and
true/false/yes/no, or, in the case of opt_expand_bool, a general string that
ultimately expands to one of those values. */

else if (*s != 0 && (offset != 0 || *s != '='))
  extra_chars_error(s, US"boolean option ", name, US"");

/* Skip white space after = */

if (*s == '=') while (isspace((*(++s))));

/* If there is a data block and the opt_public flag is not set, change
the data block pointer to the private options block. */

if (data_block != NULL && (ol->type & opt_public) == 0)
  data_block = (void *)(((driver_instance *)data_block)->options_block);

/* Now get the data according to the type. */

switch (type)
  {
  /* If a string value is not enclosed in quotes, it consists of
  the rest of the current line, verbatim. Otherwise, string escapes
  are processed.

  A transport is specified as a string, which is then looked up in the
  list of transports. A search type is specified as one of a number of
  known strings.

  A set or rewrite rules for a driver is specified as a string, which is
  then parsed into a suitable chain of control blocks.

  Uids and gids are specified as strings which are then looked up in the
  passwd file. Lists of uids and gids are similarly specified as colon-
  separated strings. */

  case opt_stringptr:
  case opt_uid:
  case opt_gid:
  case opt_expand_uid:
  case opt_expand_gid:
  case opt_uidlist:
  case opt_gidlist:
  case opt_rewrite:

  reset_point = sptr = read_string(s, name);

  /* Having read a string, we now have several different ways of using it,
  depending on the data type, so do another switch. If keeping the actual
  string is not required (because it is interpreted), freesptr is set TRUE,
  and at the end we reset the pool. */

  switch (type)
    {
    /* If this was a string, set the variable to point to the new string,
    and set the flag so its store isn't reclaimed. If it was a list of rewrite
    rules, we still keep the string (for printing), and parse the rules into a
    control block and flags word. */

    case opt_stringptr:
    str_target = data_block ? USS (US data_block + (long int)(ol->value))
			    : USS (ol->value);
    if (ol->type & opt_rep_con)
      {
      uschar * saved_condition;
      /* We already have a condition, we're conducting a crude hack to let
      multiple condition rules be chained together, despite storing them in
      text form. */
      *str_target = string_copy_malloc( (saved_condition = *str_target)
	? string_sprintf("${if and{{bool_lax{%s}}{bool_lax{%s}}}}",
	    saved_condition, sptr)
	: sptr);
      /* TODO(pdp): there is a memory leak here and just below
      when we set 3 or more conditions; I still don't
      understand the store mechanism enough to know
      what's the safe way to free content from an earlier store.
      AFAICT, stores stack, so freeing an early stored item also stores
      all data alloc'd after it.  If we knew conditions were adjacent,
      we could survive that, but we don't.  So I *think* we need to take
      another bit from opt_type to indicate "malloced"; this seems like
      quite a hack, especially for this one case.  It also means that
      we can't ever reclaim the store from the *first* condition.

      Because we only do this once, near process start-up, I'm prepared to
      let this slide for the time being, even though it rankles.  */
      }
    else if (ol->type & opt_rep_str)
      {
      uschar sep_o = Ustrncmp(name, "headers_add", 11)==0 ? '\n' : ':';
      int    sep_i = -(int)sep_o;
      const uschar * list = sptr;
      uschar * s;
      uschar * list_o = *str_target;

      while ((s = string_nextinlist(&list, &sep_i, NULL, 0)))
	list_o = string_append_listele(list_o, sep_o, s);
      if (list_o)
	*str_target = string_copy_malloc(list_o);
      }
    else
      {
      *str_target = sptr;
      freesptr = FALSE;
      }
    break;

    case opt_rewrite:
    if (data_block)
      *USS (US data_block + (long int)(ol->value)) = sptr;
    else
      *USS (ol->value) = sptr;
    freesptr = FALSE;
    if (type == opt_rewrite)
      {
      int sep = 0;
      int *flagptr;
      uschar *p = sptr;
      rewrite_rule **chain;
      optionlist *ol3;

      sprintf(CS name2, "*%.50s_rules", name);
      ol2 = find_option(name2, oltop, last);
      sprintf(CS name2, "*%.50s_flags", name);
      ol3 = find_option(name2, oltop, last);

      if (ol2 == NULL || ol3 == NULL)
        log_write(0, LOG_PANIC_DIE|LOG_CONFIG_IN,
          "rewrite rules not available for driver");

      if (data_block == NULL)
        {
        chain = (rewrite_rule **)(ol2->value);
        flagptr = (int *)(ol3->value);
        }
      else
        {
        chain = (rewrite_rule **)((uschar *)data_block + (long int)(ol2->value));
        flagptr = (int *)((uschar *)data_block + (long int)(ol3->value));
        }

      while ((p = string_nextinlist(CUSS &sptr, &sep, big_buffer, BIG_BUFFER_SIZE)))
        {
        rewrite_rule *next = readconf_one_rewrite(p, flagptr, FALSE);
        *chain = next;
        chain = &(next->next);
        }

      if ((*flagptr & (rewrite_all_envelope | rewrite_smtp)) != 0)
        log_write(0, LOG_PANIC_DIE|LOG_CONFIG_IN, "rewrite rule specifies a "
          "non-header rewrite - not allowed at transport time -");
      }
    break;

    /* If it was an expanded uid, see if there is any expansion to be
    done by checking for the presence of a $ character. If there is, save it
    in the corresponding *expand_user option field. Otherwise, fall through
    to treat it as a fixed uid. Ensure mutual exclusivity of the two kinds
    of data. */

    case opt_expand_uid:
    sprintf(CS name2, "*expand_%.50s", name);
    ol2 = find_option(name2, oltop, last);
    if (ol2 != NULL)
      {
      uschar *ss = (Ustrchr(sptr, '$') != NULL)? sptr : NULL;

      if (data_block == NULL)
        *((uschar **)(ol2->value)) = ss;
      else
        *((uschar **)((uschar *)data_block + (long int)(ol2->value))) = ss;

      if (ss != NULL)
        {
        *(get_set_flag(name, oltop, last, data_block)) = FALSE;
        freesptr = FALSE;
        break;
        }
      }

    /* Look up a fixed uid, and also make use of the corresponding gid
    if a passwd entry is returned and the gid has not been set. */

    case opt_uid:
    if (!route_finduser(sptr, &pw, &uid))
      log_write(0, LOG_PANIC_DIE|LOG_CONFIG_IN, "user %s was not found", sptr);
    if (data_block == NULL)
      *((uid_t *)(ol->value)) = uid;
    else
      *((uid_t *)((uschar *)data_block + (long int)(ol->value))) = uid;

    /* Set the flag indicating a fixed value is set */

    *(get_set_flag(name, oltop, last, data_block)) = TRUE;

    /* Handle matching gid if we have a passwd entry: done by finding the
    same name with terminating "user" changed to "group"; if not found,
    ignore. Also ignore if the value is already set. */

    if (pw == NULL) break;
    Ustrcpy(name+Ustrlen(name)-4, "group");
    ol2 = find_option(name, oltop, last);
    if (ol2 != NULL && ((ol2->type & opt_mask) == opt_gid ||
        (ol2->type & opt_mask) == opt_expand_gid))
      {
      BOOL *set_flag = get_set_flag(name, oltop, last, data_block);
      if (! *set_flag)
        {
        if (data_block == NULL)
          *((gid_t *)(ol2->value)) = pw->pw_gid;
        else
          *((gid_t *)((uschar *)data_block + (long int)(ol2->value))) = pw->pw_gid;
        *set_flag = TRUE;
        }
      }
    break;

    /* If it was an expanded gid, see if there is any expansion to be
    done by checking for the presence of a $ character. If there is, save it
    in the corresponding *expand_user option field. Otherwise, fall through
    to treat it as a fixed gid. Ensure mutual exclusivity of the two kinds
    of data. */

    case opt_expand_gid:
    sprintf(CS name2, "*expand_%.50s", name);
    ol2 = find_option(name2, oltop, last);
    if (ol2 != NULL)
      {
      uschar *ss = (Ustrchr(sptr, '$') != NULL)? sptr : NULL;

      if (data_block == NULL)
        *((uschar **)(ol2->value)) = ss;
      else
        *((uschar **)((uschar *)data_block + (long int)(ol2->value))) = ss;

      if (ss != NULL)
        {
        *(get_set_flag(name, oltop, last, data_block)) = FALSE;
        freesptr = FALSE;
        break;
        }
      }

    /* Handle freestanding gid */

    case opt_gid:
    if (!route_findgroup(sptr, &gid))
      log_write(0, LOG_PANIC_DIE|LOG_CONFIG_IN, "group %s was not found", sptr);
    if (data_block == NULL)
      *((gid_t *)(ol->value)) = gid;
    else
      *((gid_t *)((uschar *)data_block + (long int)(ol->value))) = gid;
    *(get_set_flag(name, oltop, last, data_block)) = TRUE;
    break;

    /* If it was a uid list, look up each individual entry, and build
    a vector of uids, with a count in the first element. Put the vector
    in malloc store so we can free the string. (We are reading into
    permanent store already.) */

    case opt_uidlist:
      {
      int count = 1;
      uid_t *list;
      int ptr = 0;
      const uschar *p;
      const uschar *op = expand_string (sptr);

      if (op == NULL)
        log_write(0, LOG_PANIC_DIE|LOG_CONFIG_IN, "failed to expand %s: %s",
          name, expand_string_message);

      p = op;
      if (*p != 0) count++;
      while (*p != 0) if (*p++ == ':' && *p != 0) count++;
      list = store_malloc(count*sizeof(uid_t));
      list[ptr++] = (uid_t)(count - 1);

      if (data_block == NULL)
        *((uid_t **)(ol->value)) = list;
      else
        *((uid_t **)((uschar *)data_block + (long int)(ol->value))) = list;

      p = op;
      while (count-- > 1)
        {
        int sep = 0;
        (void)string_nextinlist(&p, &sep, big_buffer, BIG_BUFFER_SIZE);
        if (!route_finduser(big_buffer, NULL, &uid))
          log_write(0, LOG_PANIC_DIE|LOG_CONFIG_IN, "user %s was not found",
            big_buffer);
        list[ptr++] = uid;
        }
      }
    break;

    /* If it was a gid list, look up each individual entry, and build
    a vector of gids, with a count in the first element. Put the vector
    in malloc store so we can free the string. (We are reading into permanent
    store already.) */

    case opt_gidlist:
      {
      int count = 1;
      gid_t *list;
      int ptr = 0;
      const uschar *p;
      const uschar *op = expand_string (sptr);

      if (op == NULL)
        log_write(0, LOG_PANIC_DIE|LOG_CONFIG_IN, "failed to expand %s: %s",
          name, expand_string_message);

      p = op;
      if (*p != 0) count++;
      while (*p != 0) if (*p++ == ':' && *p != 0) count++;
      list = store_malloc(count*sizeof(gid_t));
      list[ptr++] = (gid_t)(count - 1);

      if (data_block == NULL)
        *((gid_t **)(ol->value)) = list;
      else
        *((gid_t **)((uschar *)data_block + (long int)(ol->value))) = list;

      p = op;
      while (count-- > 1)
        {
        int sep = 0;
        (void)string_nextinlist(&p, &sep, big_buffer, BIG_BUFFER_SIZE);
        if (!route_findgroup(big_buffer, &gid))
          log_write(0, LOG_PANIC_DIE|LOG_CONFIG_IN, "group %s was not found",
            big_buffer);
        list[ptr++] = gid;
        }
      }
    break;
    }

  /* Release store if the value of the string doesn't need to be kept. */

  if (freesptr) store_reset(reset_point);
  break;

  /* Expanded boolean: if no characters follow, or if there are no dollar
  characters, this is a fixed-valued boolean, and we fall through. Otherwise,
  save the string for later expansion in the alternate place. */

  case opt_expand_bool:
  if (*s != 0 && Ustrchr(s, '$') != 0)
    {
    sprintf(CS name2, "*expand_%.50s", name);
    ol2 = find_option(name2, oltop, last);
    if (ol2 != NULL)
      {
      reset_point = sptr = read_string(s, name);
      if (data_block == NULL)
        *((uschar **)(ol2->value)) = sptr;
      else
        *((uschar **)((uschar *)data_block + (long int)(ol2->value))) = sptr;
      freesptr = FALSE;
      break;
      }
    }
  /* Fall through */

  /* Boolean: if no characters follow, the value is boolvalue. Otherwise
  look for yes/not/true/false. Some booleans are stored in a single bit in
  a single int. There's a special fudge for verify settings; without a suffix
  they set both xx_sender and xx_recipient. The table points to the sender
  value; search subsequently for the recipient. There's another special case:
  opt_bool_set also notes when a boolean has been set. */

  case opt_bool:
  case opt_bit:
  case opt_bool_verify:
  case opt_bool_set:
  if (*s != 0)
    {
    s = readconf_readname(name2, 64, s);
    if (strcmpic(name2, US"true") == 0 || strcmpic(name2, US"yes") == 0)
      boolvalue = TRUE;
    else if (strcmpic(name2, US"false") == 0 || strcmpic(name2, US"no") == 0)
      boolvalue = FALSE;
    else log_write(0, LOG_PANIC_DIE|LOG_CONFIG_IN,
      "\"%s\" is not a valid value for the \"%s\" option", name2, name);
    if (*s != 0) extra_chars_error(s, string_sprintf("\"%s\" ", name2),
      US"for boolean option ", name);
    }

  /* Handle single-bit type. */

  if (type == opt_bit)
    {
    int bit = 1 << ((ol->type >> 16) & 31);
    int *ptr = (data_block == NULL)?
      (int *)(ol->value) :
      (int *)((uschar *)data_block + (long int)ol->value);
    if (boolvalue) *ptr |= bit; else *ptr &= ~bit;
    break;
    }

  /* Handle full BOOL types */

  if (data_block == NULL)
    *((BOOL *)(ol->value)) = boolvalue;
  else
    *((BOOL *)((uschar *)data_block + (long int)(ol->value))) = boolvalue;

  /* Verify fudge */

  if (type == opt_bool_verify)
    {
    sprintf(CS name2, "%.50s_recipient", name + offset);
    ol2 = find_option(name2, oltop, last);
    if (ol2 != NULL)
      {
      if (data_block == NULL)
        *((BOOL *)(ol2->value)) = boolvalue;
      else
        *((BOOL *)((uschar *)data_block + (long int)(ol2->value))) = boolvalue;
      }
    }

  /* Note that opt_bool_set type is set, if there is somewhere to do so */

  else if (type == opt_bool_set)
    {
    sprintf(CS name2, "*set_%.50s", name + offset);
    ol2 = find_option(name2, oltop, last);
    if (ol2 != NULL)
      {
      if (data_block == NULL)
        *((BOOL *)(ol2->value)) = TRUE;
      else
        *((BOOL *)((uschar *)data_block + (long int)(ol2->value))) = TRUE;
      }
    }
  break;

  /* Octal integer */

  case opt_octint:
  intbase = 8;
  inttype = US"octal ";

  /*  Integer: a simple(ish) case; allow octal and hex formats, and
  suffixes K, M and G. The different types affect output, not input. */

  case opt_mkint:
  case opt_int:
    {
    uschar *endptr;
    long int lvalue;

    errno = 0;
    lvalue = strtol(CS s, CSS &endptr, intbase);

    if (endptr == s)
      log_write(0, LOG_PANIC_DIE|LOG_CONFIG_IN, "%sinteger expected for %s",
        inttype, name);

    if (errno != ERANGE)
      if (tolower(*endptr) == 'k')
        {
        if (lvalue > INT_MAX/1024 || lvalue < INT_MIN/1024) errno = ERANGE;
          else lvalue *= 1024;
        endptr++;
        }
      else if (tolower(*endptr) == 'm')
        {
        if (lvalue > INT_MAX/(1024*1024) || lvalue < INT_MIN/(1024*1024))
          errno = ERANGE;
        else lvalue *= 1024*1024;
        endptr++;
        }
      else if (tolower(*endptr) == 'g')
        {
        if (lvalue > INT_MAX/(1024*1024*1024) || lvalue < INT_MIN/(1024*1024*1024))
          errno = ERANGE;
        else lvalue *= 1024*1024*1024;
        endptr++;
        }

    if (errno == ERANGE || lvalue > INT_MAX || lvalue < INT_MIN)
      log_write(0, LOG_PANIC_DIE|LOG_CONFIG_IN,
        "absolute value of integer \"%s\" is too large (overflow)", s);

    while (isspace(*endptr)) endptr++;
    if (*endptr != 0)
      extra_chars_error(endptr, inttype, US"integer value for ", name);

    value = (int)lvalue;
    }

  if (data_block == NULL)
    *((int *)(ol->value)) = value;
  else
    *((int *)((uschar *)data_block + (long int)(ol->value))) = value;
  break;

  /*  Integer held in K: again, allow octal and hex formats, and suffixes K, M
  and G. */
  /*XXX consider moving to int_eximarith_t (but mind the overflow test 0415) */

  case opt_Kint:
    {
    uschar *endptr;
    errno = 0;
    value = strtol(CS s, CSS &endptr, intbase);

    if (endptr == s)
      log_write(0, LOG_PANIC_DIE|LOG_CONFIG_IN, "%sinteger expected for %s",
        inttype, name);

    if (errno != ERANGE)
      if (tolower(*endptr) == 'g')
        {
        if (value > INT_MAX/(1024*1024) || value < INT_MIN/(1024*1024))
	  errno = ERANGE;
	else
	  value *= 1024*1024;
        endptr++;
        }
      else if (tolower(*endptr) == 'm')
        {
        if (value > INT_MAX/1024 || value < INT_MIN/1024)
	  errno = ERANGE;
	else
	  value *= 1024;
        endptr++;
        }
      else if (tolower(*endptr) == 'k')
        endptr++;
      else
        value = (value + 512)/1024;

    if (errno == ERANGE) log_write(0, LOG_PANIC_DIE|LOG_CONFIG_IN,
      "absolute value of integer \"%s\" is too large (overflow)", s);

    while (isspace(*endptr)) endptr++;
    if (*endptr != 0)
      extra_chars_error(endptr, inttype, US"integer value for ", name);
    }

  if (data_block == NULL)
    *((int *)(ol->value)) = value;
  else
    *((int *)((uschar *)data_block + (long int)(ol->value))) = value;
  break;

  /*  Fixed-point number: held to 3 decimal places. */

  case opt_fixed:
  if (sscanf(CS s, "%d%n", &value, &count) != 1)
    log_write(0, LOG_PANIC_DIE|LOG_CONFIG_IN,
      "fixed-point number expected for %s", name);

  if (value < 0) log_write(0, LOG_PANIC_DIE|LOG_CONFIG_IN,
    "integer \"%s\" is too large (overflow)", s);

  value *= 1000;

  if (value < 0) log_write(0, LOG_PANIC_DIE|LOG_CONFIG_IN,
    "integer \"%s\" is too large (overflow)", s);

  /* We get a coverity error here for using count, as it derived
  from the tainted buffer pointed to by s, as parsed by sscanf().
  By the definition of sscanf we must be aceessing between start
  and end of s (assuming it is nul-terminated...) so ignore the error.  */
  /* coverity[tainted_data] */
  if (s[count] == '.')
    {
    int d = 100;
    while (isdigit(s[++count]))
      {
      value += (s[count] - '0') * d;
      d /= 10;
      }
    }

  while (isspace(s[count])) count++;

  if (s[count] != 0)
    extra_chars_error(s+count, US"fixed-point value for ", name, US"");

  if (data_block == NULL)
    *((int *)(ol->value)) = value;
  else
    *((int *)((uschar *)data_block + (long int)(ol->value))) = value;
  break;

  /* There's a special routine to read time values. */

  case opt_time:
  value = readconf_readtime(s, 0, FALSE);
  if (value < 0)
    log_write(0, LOG_PANIC_DIE|LOG_CONFIG_IN, "invalid time value for %s",
      name);
  if (data_block == NULL)
    *((int *)(ol->value)) = value;
  else
    *((int *)((uschar *)data_block + (long int)(ol->value))) = value;
  break;

  /* A time list is a list of colon-separated times, with the first
  element holding the size of the list and the second the number of
  entries used. */

  case opt_timelist:
    {
    int count = 0;
    int *list = (data_block == NULL)?
      (int *)(ol->value) :
      (int *)((uschar *)data_block + (long int)(ol->value));

    if (*s != 0) for (count = 1; count <= list[0] - 2; count++)
      {
      int terminator = 0;
      uschar *snext = Ustrchr(s, ':');
      if (snext != NULL)
        {
        uschar *ss = snext;
        while (ss > s && isspace(ss[-1])) ss--;
        terminator = *ss;
        }
      value = readconf_readtime(s, terminator, FALSE);
      if (value < 0)
        log_write(0, LOG_PANIC_DIE|LOG_CONFIG_IN, "invalid time value for %s",
          name);
      if (count > 1 && value <= list[count])
        log_write(0, LOG_PANIC_DIE|LOG_CONFIG_IN,
          "time value out of order for %s", name);
      list[count+1] = value;
      if (snext == NULL) break;
      s = snext + 1;
      while (isspace(*s)) s++;
      }

    if (count > list[0] - 2)
      log_write(0, LOG_PANIC_DIE|LOG_CONFIG_IN, "too many time values for %s",
        name);
    if (count > 0 && list[2] == 0) count = 0;
    list[1] = count;
    break;
    }

  case opt_func:
    {
    void (*fn)() = ol->value;
    fn(name, s);
    break;
    }
  }

return TRUE;
}



/*************************************************
*               Print a time value               *
*************************************************/

/*
Argument:  a time value in seconds
Returns:   pointer to a fixed buffer containing the time as a string,
           in readconf_readtime() format
*/

uschar *
readconf_printtime(int t)
{
int s, m, h, d, w;
uschar *p = time_buffer;

if (t < 0)
  {
  *p++ = '-';
  t = -t;
  }

s = t % 60;
t /= 60;
m = t % 60;
t /= 60;
h = t % 24;
t /= 24;
d = t % 7;
w = t/7;

if (w > 0) { sprintf(CS p, "%dw", w); while (*p) p++; }
if (d > 0) { sprintf(CS p, "%dd", d); while (*p) p++; }
if (h > 0) { sprintf(CS p, "%dh", h); while (*p) p++; }
if (m > 0) { sprintf(CS p, "%dm", m); while (*p) p++; }
if (s > 0 || p == time_buffer) sprintf(CS p, "%ds", s);

return time_buffer;
}



/*************************************************
*      Print an individual option value          *
*************************************************/

/* This is used by the -bP option, so prints to the standard output.
The entire options list is passed in as an argument, because some options come
in pairs - typically uid/gid settings, which can either be explicit numerical
values, or strings to be expanded later. If the numerical value is unset,
search for "*expand_<name>" to see if there is a string equivalent.

Arguments:
  ol             option entry, or NULL for an unknown option
  name           option name
  options_block  NULL for main configuration options; otherwise points to
                   a driver block; if the option doesn't have opt_public
                   set, then options_block->options_block is where the item
                   resides.
  oltop          points to the option list in which ol exists
  last           one more than the offset of the last entry in optop
  no_labels      do not show "foo = " at the start.

Returns:         nothing
*/

static void
print_ol(optionlist *ol, uschar *name, void *options_block,
  optionlist *oltop, int last, BOOL no_labels)
{
struct passwd *pw;
struct group *gr;
optionlist *ol2;
void *value;
uid_t *uidlist;
gid_t *gidlist;
uschar *s;
uschar name2[64];

if (ol == NULL)
  {
  printf("%s is not a known option\n", name);
  return;
  }

/* Non-admin callers cannot see options that have been flagged secure by the
"hide" prefix. */

if (!admin_user && (ol->type & opt_secure) != 0)
  {
  if (no_labels)
    printf("%s\n", hidden);
  else
    printf("%s = %s\n", name, hidden);
  return;
  }

/* Else show the value of the option */

value = ol->value;
if (options_block != NULL)
  {
  if ((ol->type & opt_public) == 0)
    options_block = (void *)(((driver_instance *)options_block)->options_block);
  value = (void *)((uschar *)options_block + (long int)value);
  }

switch(ol->type & opt_mask)
  {
  case opt_stringptr:
  case opt_rewrite:        /* Show the text value */
  s = *((uschar **)value);
  if (!no_labels) printf("%s = ", name);
  printf("%s\n", (s == NULL)? US"" : string_printing2(s, FALSE));
  break;

  case opt_int:
  if (!no_labels) printf("%s = ", name);
  printf("%d\n", *((int *)value));
  break;

  case opt_mkint:
    {
    int x = *((int *)value);
    if (x != 0 && (x & 1023) == 0)
      {
      int c = 'K';
      x >>= 10;
      if ((x & 1023) == 0)
        {
        c = 'M';
        x >>= 10;
        }
      if (!no_labels) printf("%s = ", name);
      printf("%d%c\n", x, c);
      }
    else
      {
      if (!no_labels) printf("%s = ", name);
      printf("%d\n", x);
      }
    }
  break;

  case opt_Kint:
    {
    int x = *((int *)value);
    if (!no_labels) printf("%s = ", name);
    if (x == 0) printf("0\n");
      else if ((x & 1023) == 0) printf("%dM\n", x >> 10);
        else printf("%dK\n", x);
    }
  break;

  case opt_octint:
  if (!no_labels) printf("%s = ", name);
  printf("%#o\n", *((int *)value));
  break;

  /* Can be negative only when "unset", in which case integer */

  case opt_fixed:
    {
    int x = *((int *)value);
    int f = x % 1000;
    int d = 100;
    if (x < 0) printf("%s =\n", name); else
      {
      if (!no_labels) printf("%s = ", name);
      printf("%d.", x/1000);
      do
        {
        printf("%d", f/d);
        f %= d;
        d /= 10;
        }
      while (f != 0);
      printf("\n");
      }
    }
  break;

  /* If the numerical value is unset, try for the string value */

  case opt_expand_uid:
  if (! *get_set_flag(name, oltop, last, options_block))
    {
    sprintf(CS name2, "*expand_%.50s", name);
    ol2 = find_option(name2, oltop, last);
    if (ol2 != NULL)
      {
      void *value2 = ol2->value;
      if (options_block != NULL)
        value2 = (void *)((uschar *)options_block + (long int)value2);
      s = *((uschar **)value2);
      if (!no_labels) printf("%s = ", name);
      printf("%s\n", (s == NULL)? US"" : string_printing(s));
      break;
      }
    }

  /* Else fall through */

  case opt_uid:
  if (!no_labels) printf("%s = ", name);
  if (! *get_set_flag(name, oltop, last, options_block))
    printf("\n");
  else
    {
    pw = getpwuid(*((uid_t *)value));
    if (pw == NULL)
      printf("%ld\n", (long int)(*((uid_t *)value)));
    else printf("%s\n", pw->pw_name);
    }
  break;

  /* If the numerical value is unset, try for the string value */

  case opt_expand_gid:
  if (! *get_set_flag(name, oltop, last, options_block))
    {
    sprintf(CS name2, "*expand_%.50s", name);
    ol2 = find_option(name2, oltop, last);
    if (ol2 != NULL && (ol2->type & opt_mask) == opt_stringptr)
      {
      void *value2 = ol2->value;
      if (options_block != NULL)
        value2 = (void *)((uschar *)options_block + (long int)value2);
      s = *((uschar **)value2);
      if (!no_labels) printf("%s = ", name);
      printf("%s\n", (s == NULL)? US"" : string_printing(s));
      break;
      }
    }

  /* Else fall through */

  case opt_gid:
  if (!no_labels) printf("%s = ", name);
  if (! *get_set_flag(name, oltop, last, options_block))
    printf("\n");
  else
    {
    gr = getgrgid(*((int *)value));
    if (gr == NULL)
       printf("%ld\n", (long int)(*((int *)value)));
    else printf("%s\n", gr->gr_name);
    }
  break;

  case opt_uidlist:
  uidlist = *((uid_t **)value);
  if (!no_labels) printf("%s =", name);
  if (uidlist != NULL)
    {
    int i;
    uschar sep = ' ';
    if (no_labels) sep = '\0';
    for (i = 1; i <= (int)(uidlist[0]); i++)
      {
      uschar *name = NULL;
      pw = getpwuid(uidlist[i]);
      if (pw != NULL) name = US pw->pw_name;
      if (sep != '\0') printf("%c", sep);
      if (name != NULL) printf("%s", name);
        else printf("%ld", (long int)(uidlist[i]));
      sep = ':';
      }
    }
  printf("\n");
  break;

  case opt_gidlist:
  gidlist = *((gid_t **)value);
  if (!no_labels) printf("%s =", name);
  if (gidlist != NULL)
    {
    int i;
    uschar sep = ' ';
    if (no_labels) sep = '\0';
    for (i = 1; i <= (int)(gidlist[0]); i++)
      {
      uschar *name = NULL;
      gr = getgrgid(gidlist[i]);
      if (gr != NULL) name = US gr->gr_name;
      if (sep != '\0') printf("%c", sep);
      if (name != NULL) printf("%s", name);
        else printf("%ld", (long int)(gidlist[i]));
      sep = ':';
      }
    }
  printf("\n");
  break;

  case opt_time:
  if (!no_labels) printf("%s = ", name);
  printf("%s\n", readconf_printtime(*((int *)value)));
  break;

  case opt_timelist:
    {
    int i;
    int *list = (int *)value;
    if (!no_labels) printf("%s = ", name);
    for (i = 0; i < list[1]; i++)
      printf("%s%s", (i == 0)? "" : ":", readconf_printtime(list[i+2]));
    printf("\n");
    }
  break;

  case opt_bit:
  printf("%s%s\n", ((*((int *)value)) & (1 << ((ol->type >> 16) & 31)))?
    "" : "no_", name);
  break;

  case opt_expand_bool:
  sprintf(CS name2, "*expand_%.50s", name);
  ol2 = find_option(name2, oltop, last);
  if (ol2 != NULL && ol2->value != NULL)
    {
    void *value2 = ol2->value;
    if (options_block != NULL)
      value2 = (void *)((uschar *)options_block + (long int)value2);
    s = *((uschar **)value2);
    if (s != NULL)
      {
      if (!no_labels) printf("%s = ", name);
      printf("%s\n", string_printing(s));
      break;
      }
    /* s == NULL => string not set; fall through */
    }

  /* Fall through */

  case opt_bool:
  case opt_bool_verify:
  case opt_bool_set:
  printf("%s%s\n", (*((BOOL *)value))? "" : "no_", name);
  break;
  }
}



/*************************************************
*        Print value from main configuration     *
*************************************************/

/* This function, called as a result of encountering the -bP option,
causes the value of any main configuration variable to be output if the
second argument is NULL. There are some special values:

  all                print all main configuration options
  config_file        print the name of the configuration file
                     (configure_file will still work, for backward
                     compatibility)
  routers            print the routers' configurations
  transports         print the transports' configuration
  authenticators     print the authenticators' configuration
  macros             print the macros' configuration
  router_list        print a list of router names
  transport_list     print a list of transport names
  authenticator_list print a list of authentication mechanism names
  macro_list         print a list of macro names
  +name              print a named list item
  local_scan         print the local_scan options
  config             print the configuration as it is parsed
  environment        print the used execution environment

If the second argument is not NULL, it must be one of "router", "transport",
"authenticator" or "macro" in which case the first argument identifies the
driver whose options are to be printed.

Arguments:
  name        option name if type == NULL; else driver name
  type        NULL or driver type name, as described above
  no_labels   avoid the "foo = " at the start of an item

Returns:      nothing
*/

void
readconf_print(uschar *name, uschar *type, BOOL no_labels)
{
BOOL names_only = FALSE;
optionlist *ol;
optionlist *ol2 = NULL;
driver_instance *d = NULL;
macro_item *m;
int size = 0;

if (type == NULL)
  {
  if (*name == '+')
    {
    int i;
    tree_node *t;
    BOOL found = FALSE;
    static uschar *types[] = { US"address", US"domain", US"host",
      US"localpart" };
    static tree_node **anchors[] = { &addresslist_anchor, &domainlist_anchor,
      &hostlist_anchor, &localpartlist_anchor };

    for (i = 0; i < 4; i++)
      {
      t = tree_search(*(anchors[i]), name+1);
      if (t != NULL)
        {
        found = TRUE;
        if (no_labels)
          printf("%s\n", ((namedlist_block *)(t->data.ptr))->string);
        else
          printf("%slist %s = %s\n", types[i], name+1,
            ((namedlist_block *)(t->data.ptr))->string);
        }
      }

    if (!found)
      printf("no address, domain, host, or local part list called \"%s\" "
        "exists\n", name+1);

    return;
    }

  if (  Ustrcmp(name, "configure_file") == 0
     || Ustrcmp(name, "config_file") == 0)
    {
    printf("%s\n", CS config_main_filename);
    return;
    }

  if (Ustrcmp(name, "all") == 0)
    {
    for (ol = optionlist_config;
         ol < optionlist_config + nelem(optionlist_config); ol++)
      {
      if ((ol->type & opt_hidden) == 0)
        print_ol(ol, US ol->name, NULL,
            optionlist_config, nelem(optionlist_config),
            no_labels);
      }
    return;
    }

  if (Ustrcmp(name, "local_scan") == 0)
    {
    #ifndef LOCAL_SCAN_HAS_OPTIONS
    printf("local_scan() options are not supported\n");
    #else
    for (ol = local_scan_options;
         ol < local_scan_options + local_scan_options_count; ol++)
      {
      print_ol(ol, US ol->name, NULL, local_scan_options,
        local_scan_options_count, no_labels);
      }
    #endif
    return;
    }

  if (Ustrcmp(name, "config") == 0)
    {
    print_config(admin_user, no_labels);
    return;
    }

  if (Ustrcmp(name, "routers") == 0)
    {
    type = US"router";
    name = NULL;
    }
  else if (Ustrcmp(name, "transports") == 0)
    {
    type = US"transport";
    name = NULL;
    }

  else if (Ustrcmp(name, "authenticators") == 0)
    {
    type = US"authenticator";
    name = NULL;
    }

  else if (Ustrcmp(name, "macros") == 0)
    {
    type = US"macro";
    name = NULL;
    }

  else if (Ustrcmp(name, "router_list") == 0)
    {
    type = US"router";
    name = NULL;
    names_only = TRUE;
    }

  else if (Ustrcmp(name, "transport_list") == 0)
    {
    type = US"transport";
    name = NULL;
    names_only = TRUE;
    }

  else if (Ustrcmp(name, "authenticator_list") == 0)
    {
    type = US"authenticator";
    name = NULL;
    names_only = TRUE;
    }

  else if (Ustrcmp(name, "macro_list") == 0)
    {
    type = US"macro";
    name = NULL;
    names_only = TRUE;
    }

  else if (Ustrcmp(name, "environment") == 0)
    {
    if (environ)
      {
      uschar ** p;
      for (p = USS environ; *p; p++) ;
      qsort(environ, p - USS environ, sizeof(*p), string_compare_by_pointer);

      for (p = USS environ; *p; p++)
        {
	uschar * q;
        if (no_labels && (q = Ustrchr(*p, '='))) *q  = '\0';
        puts(CS *p);
        }
      }
    return;
    }

  else
    {
    print_ol(find_option(name, optionlist_config, nelem(optionlist_config)),
      name, NULL, optionlist_config, nelem(optionlist_config), no_labels);
    return;
    }
  }

/* Handle the options for a router or transport. Skip options that are flagged
as hidden. Some of these are options with names starting with '*', used for
internal alternative representations of other options (which the printing
function will sort out). Others are synonyms kept for backward compatibility.
*/

if (Ustrcmp(type, "router") == 0)
  {
  d = (driver_instance *)routers;
  ol2 = optionlist_routers;
  size = optionlist_routers_size;
  }
else if (Ustrcmp(type, "transport") == 0)
  {
  d = (driver_instance *)transports;
  ol2 = optionlist_transports;
  size = optionlist_transports_size;
  }
else if (Ustrcmp(type, "authenticator") == 0)
  {
  d = (driver_instance *)auths;
  ol2 = optionlist_auths;
  size = optionlist_auths_size;
  }

else if (Ustrcmp(type, "macro") == 0)
  {
  /* People store passwords in macros and they were previously not available
  for printing.  So we have an admin_users restriction. */
  if (!admin_user)
    {
    fprintf(stderr, "exim: permission denied\n");
    exit(EXIT_FAILURE);
    }
  if (!macros_builtin_created) macros_create_builtin();
  for (m = macros; m; m = m->next)
    if (!name || Ustrcmp(name, m->name) == 0)
      {
      if (names_only)
        printf("%s\n", CS m->name);
      else
        printf("%s=%s\n", CS m->name, CS m->replacement);
      if (name)
        return;
      }
  if (name)
    printf("%s %s not found\n", type, name);
  return;
  }

if (names_only)
  {
  for (; d != NULL; d = d->next) printf("%s\n", CS d->name);
  return;
  }

/* Either search for a given driver, or print all of them */

for (; d != NULL; d = d->next)
  {
  if (name == NULL)
    printf("\n%s %s:\n", d->name, type);
  else if (Ustrcmp(d->name, name) != 0) continue;

  for (ol = ol2; ol < ol2 + size; ol++)
    {
    if ((ol->type & opt_hidden) == 0)
      print_ol(ol, US ol->name, d, ol2, size, no_labels);
    }

  for (ol = d->info->options;
       ol < d->info->options + *(d->info->options_count); ol++)
    {
    if ((ol->type & opt_hidden) == 0)
      print_ol(ol, US ol->name, d, d->info->options, *(d->info->options_count), no_labels);
    }
  if (name != NULL) return;
  }
if (name != NULL) printf("%s %s not found\n", type, name);
}



/*************************************************
*          Read a named list item                *
*************************************************/

/* This function reads a name and a list (i.e. string). The name is used to
save the list in a tree, sorted by its name. Each entry also has a number,
which can be used for caching tests, but if the string contains any expansion
items other than $key, the number is set negative to inhibit caching. This
mechanism is used for domain, host, and address lists that are referenced by
the "+name" syntax.

Arguments:
  anchorp     points to the tree anchor
  numberp     points to the current number for this tree
  max         the maximum number permitted
  s           the text of the option line, starting immediately after the name
                of the list type
  tname       the name of the list type, for messages

Returns:      nothing
*/

static void
read_named_list(tree_node **anchorp, int *numberp, int max, uschar *s,
  uschar *tname)
{
BOOL forcecache = FALSE;
uschar *ss;
tree_node *t;
namedlist_block *nb = store_get(sizeof(namedlist_block));

if (Ustrncmp(s, "_cache", 6) == 0)
  {
  forcecache = TRUE;
  s += 6;
  }

if (!isspace(*s))
  log_write(0, LOG_PANIC_DIE|LOG_CONFIG_IN, "unrecognized configuration line");

if (*numberp >= max)
 log_write(0, LOG_PANIC_DIE|LOG_CONFIG_IN, "too many named %ss (max is %d)\n",
   tname, max);

while (isspace(*s)) s++;
ss = s;
while (isalnum(*s) || *s == '_') s++;
t = store_get(sizeof(tree_node) + s-ss);
Ustrncpy(t->name, ss, s-ss);
t->name[s-ss] = 0;
while (isspace(*s)) s++;

if (!tree_insertnode(anchorp, t))
  log_write(0, LOG_PANIC_DIE|LOG_CONFIG_IN,
    "duplicate name \"%s\" for a named %s", t->name, tname);

t->data.ptr = nb;
nb->number = *numberp;
*numberp += 1;

if (*s++ != '=') log_write(0, LOG_PANIC_DIE|LOG_CONFIG_IN,
  "missing '=' after \"%s\"", t->name);
while (isspace(*s)) s++;
nb->string = read_string(s, t->name);
nb->cache_data = NULL;

/* Check the string for any expansions; if any are found, mark this list
uncacheable unless the user has explicited forced caching. */

if (!forcecache && Ustrchr(nb->string, '$') != NULL) nb->number = -1;
}




/*************************************************
*        Unpick data for a rate limit            *
*************************************************/

/* This function is called to unpick smtp_ratelimit_{mail,rcpt} into four
separate values.

Arguments:
  s            string, in the form t,b,f,l
               where t is the threshold (integer)
               b is the initial delay (time)
               f is the multiplicative factor (fixed point)
               k is the maximum time (time)
  threshold    where to store threshold
  base         where to store base in milliseconds
  factor       where to store factor in milliseconds
  limit        where to store limit

Returns:       nothing (panics on error)
*/

static void
unpick_ratelimit(uschar *s, int *threshold, int *base, double *factor,
  int *limit)
{
uschar bstring[16], lstring[16];

if (sscanf(CS s, "%d, %15[0123456789smhdw.], %lf, %15s", threshold, bstring,
    factor, lstring) == 4)
  {
  *base = readconf_readtime(bstring, 0, TRUE);
  *limit = readconf_readtime(lstring, 0, TRUE);
  if (*base >= 0 && *limit >= 0) return;
  }
log_write(0, LOG_MAIN|LOG_PANIC_DIE, "malformed ratelimit data: %s", s);
}




/*************************************************
*       Drop privs for checking TLS config      *
*************************************************/

/* We want to validate TLS options during readconf, but do not want to be
root when we call into the TLS library, in case of library linkage errors
which cause segfaults; before this check, those were always done as the Exim
runtime user and it makes sense to continue with that.

Assumes:  tls_require_ciphers has been set, if it will be
          exim_user has been set, if it will be
          exim_group has been set, if it will be

Returns:  bool for "okay"; false will cause caller to immediately exit.
*/

#ifdef SUPPORT_TLS
static BOOL
tls_dropprivs_validate_require_cipher(BOOL nowarn)
{
const uschar *errmsg;
pid_t pid;
int rc, status;
void (*oldsignal)(int);

/* If TLS will never be used, no point checking ciphers */

if (  !tls_advertise_hosts
   || !*tls_advertise_hosts
   || Ustrcmp(tls_advertise_hosts, ":") == 0
   )
  return TRUE;
else if (!nowarn && !tls_certificate)
  log_write(0, LOG_MAIN,
    "Warning: No server certificate defined; will use a selfsigned one.\n"
    " Suggested action: either install a certificate or change tls_advertise_hosts option");

oldsignal = signal(SIGCHLD, SIG_DFL);

fflush(NULL);
if ((pid = fork()) < 0)
  log_write(0, LOG_MAIN|LOG_PANIC_DIE, "fork failed for TLS check");

if (pid == 0)
  {
  /* in some modes, will have dropped privilege already */
  if (!geteuid())
    exim_setugid(exim_uid, exim_gid, FALSE,
        US"calling tls_validate_require_cipher");

  errmsg = tls_validate_require_cipher();
  if (errmsg)
    {
    log_write(0, LOG_PANIC_DIE|LOG_CONFIG,
        "tls_require_ciphers invalid: %s", errmsg);
    }
  fflush(NULL);
  _exit(0);
  }

do {
  rc = waitpid(pid, &status, 0);
} while (rc < 0 && errno == EINTR);

DEBUG(D_tls)
  debug_printf("tls_validate_require_cipher child %d ended: status=0x%x\n",
      (int)pid, status);

signal(SIGCHLD, oldsignal);

return status == 0;
}
#endif /* SUPPORT_TLS */




/*************************************************
*         Read main configuration options        *
*************************************************/

/* This function is the first to be called for configuration reading. It
opens the configuration file and reads general configuration settings until
it reaches the end of the configuration section. The file is then left open so
that the remaining configuration data can subsequently be read if needed for
this run of Exim.

The configuration file must be owned either by root or exim, and be writeable
only by root or uid/gid exim. The values for Exim's uid and gid can be changed
in the config file, so the test is done on the compiled in values. A slight
anomaly, to be carefully documented.

The name of the configuration file is taken from a list that is included in the
binary of Exim. It can be altered from the command line, but if that is done,
root privilege is immediately withdrawn unless the caller is root or exim.
The first file on the list that exists is used.

For use on multiple systems that share file systems, first look for a
configuration file whose name has the current node name on the end. If that is
not found, try the generic name. For really contorted configurations, that run
multiple Exims with different uid settings, first try adding the effective uid
before the node name. These complications are going to waste resources on most
systems. Therefore they are available only when requested by compile-time
options. */

void
readconf_main(BOOL nowarn)
{
int sep = 0;
struct stat statbuf;
uschar *s, *filename;
const uschar *list = config_main_filelist;

/* Loop through the possible file names */

while((filename = string_nextinlist(&list, &sep, big_buffer, big_buffer_size)))
  {

  /* Cut out all the fancy processing unless specifically wanted */

  #if defined(CONFIGURE_FILE_USE_NODE) || defined(CONFIGURE_FILE_USE_EUID)
  uschar *suffix = filename + Ustrlen(filename);

  /* Try for the node-specific file if a node name exists */

  #ifdef CONFIGURE_FILE_USE_NODE
  struct utsname uts;
  if (uname(&uts) >= 0)
    {
    #ifdef CONFIGURE_FILE_USE_EUID
    sprintf(CS suffix, ".%ld.%.256s", (long int)original_euid, uts.nodename);
    config_file = Ufopen(filename, "rb");
    if (config_file == NULL)
    #endif  /* CONFIGURE_FILE_USE_EUID */
      {
      sprintf(CS suffix, ".%.256s", uts.nodename);
      config_file = Ufopen(filename, "rb");
      }
    }
  #endif  /* CONFIGURE_FILE_USE_NODE */

  /* Otherwise, try the generic name, possibly with the euid added */

  #ifdef CONFIGURE_FILE_USE_EUID
  if (config_file == NULL)
    {
    sprintf(CS suffix, ".%ld", (long int)original_euid);
    config_file = Ufopen(filename, "rb");
    }
  #endif  /* CONFIGURE_FILE_USE_EUID */

  /* Finally, try the unadorned name */

  if (config_file == NULL)
    {
    *suffix = 0;
    config_file = Ufopen(filename, "rb");
    }
  #else  /* if neither defined */

  /* This is the common case when the fancy processing is not included. */

  config_file = Ufopen(filename, "rb");
  #endif

  /* If the file does not exist, continue to try any others. For any other
  error, break out (and die). */

  if (config_file != NULL || errno != ENOENT) break;
  }

/* On success, save the name for verification; config_filename is used when
logging configuration errors (it changes for .included files) whereas
config_main_filename is the name shown by -bP. Failure to open a configuration
file is a serious disaster. */

if (config_file != NULL)
  {
  uschar *slash = Ustrrchr(filename, '/');
  config_filename = config_main_filename = string_copy(filename);

  /* the config_main_directory we need for the $config_dir expansion.
  And config_dir is the directory of the current configuration, used for
  relative .includes. We do need to know it's name, as we change our working
  directory later. */

  if (filename[0] == '/')
    config_main_directory = slash > filename ? string_copyn(filename, slash - filename) : US"/";
  else
    {
      /* relative configuration file name: working dir + / + basename(filename) */

      char buf[PATH_MAX];
      int offset = 0;
      int size = 0;
      const uschar *p = Ustrrchr(filename, '/');

      if (getcwd(buf, PATH_MAX) == NULL)
        {
        perror("exim: getcwd");
        exit(EXIT_FAILURE);
        }
      config_main_directory = string_cat(NULL, &size, &offset, buf);

      /* If the dir does not end with a "/", append one */
      if (config_main_directory[offset-1] != '/')
        string_cat(config_main_directory, &size, &offset, US"/");

      /* If the config file contains a "/", extract the directory part */
      if (p)
        string_catn(config_main_directory, &size, &offset, filename, p - filename);
    }
  config_directory = config_main_directory;
  }
else
  {
  if (filename == NULL)
    log_write(0, LOG_MAIN|LOG_PANIC_DIE, "non-existent configuration file(s): "
      "%s", config_main_filelist);
  else
    log_write(0, LOG_MAIN|LOG_PANIC_DIE, "%s", string_open_failed(errno,
      "configuration file %s", filename));
  }

/* Now, once we found and opened our configuration file, we change the directory
to a safe place. Later we change to $spool_directory. */

if (Uchdir("/") < 0)
  {
  perror("exim: chdir `/': ");
  exit(EXIT_FAILURE);
  }

/* Check the status of the file we have opened, if we have retained root
privileges and the file isn't /dev/null (which *should* be 0666). */

if (trusted_config && Ustrcmp(filename, US"/dev/null"))
  {
  if (fstat(fileno(config_file), &statbuf) != 0)
    log_write(0, LOG_MAIN|LOG_PANIC_DIE, "failed to stat configuration file %s",
      big_buffer);

  if ((statbuf.st_uid != root_uid                /* owner not root */
       #ifdef CONFIGURE_OWNER
       && statbuf.st_uid != config_uid           /* owner not the special one */
       #endif
         ) ||                                    /* or */
      (statbuf.st_gid != root_gid                /* group not root & */
       #ifdef CONFIGURE_GROUP
       && statbuf.st_gid != config_gid           /* group not the special one */
       #endif
       && (statbuf.st_mode & 020) != 0) ||       /* group writeable  */
                                                 /* or */
      ((statbuf.st_mode & 2) != 0))              /* world writeable  */

    log_write(0, LOG_MAIN|LOG_PANIC_DIE, "Exim configuration file %s has the "
      "wrong owner, group, or mode", big_buffer);
  }

/* Process the main configuration settings. They all begin with a lower case
letter. If we see something starting with an upper case letter, it is taken as
a macro definition. */

while ((s = get_config_line()) != NULL)
  {
  if (isupper(s[0])) read_macro_assignment(s);

  else if (Ustrncmp(s, "domainlist", 10) == 0)
    read_named_list(&domainlist_anchor, &domainlist_count,
      MAX_NAMED_LIST, s+10, US"domain list");

  else if (Ustrncmp(s, "hostlist", 8) == 0)
    read_named_list(&hostlist_anchor, &hostlist_count,
      MAX_NAMED_LIST, s+8, US"host list");

  else if (Ustrncmp(s, US"addresslist", 11) == 0)
    read_named_list(&addresslist_anchor, &addresslist_count,
      MAX_NAMED_LIST, s+11, US"address list");

  else if (Ustrncmp(s, US"localpartlist", 13) == 0)
    read_named_list(&localpartlist_anchor, &localpartlist_count,
      MAX_NAMED_LIST, s+13, US"local part list");

  else
    (void) readconf_handle_option(s, optionlist_config, optionlist_config_size,
      NULL, US"main option \"%s\" unknown");
  }


/* If local_sender_retain is set, local_from_check must be unset. */

if (local_sender_retain && local_from_check)
  log_write(0, LOG_MAIN|LOG_PANIC_DIE, "both local_from_check and "
    "local_sender_retain are set; this combination is not allowed");

/* If the timezone string is empty, set it to NULL, implying no TZ variable
wanted. */

if (timezone_string != NULL && *timezone_string == 0) timezone_string = NULL;

/* The max retry interval must not be greater than 24 hours. */

if (retry_interval_max > 24*60*60) retry_interval_max = 24*60*60;

/* remote_max_parallel must be > 0 */

if (remote_max_parallel <= 0) remote_max_parallel = 1;

/* Save the configured setting of freeze_tell, so we can re-instate it at the
start of a new SMTP message. */

freeze_tell_config = freeze_tell;

/* The primary host name may be required for expansion of spool_directory
and log_file_path, so make sure it is set asap. It is obtained from uname(),
but if that yields an unqualified value, make a FQDN by using gethostbyname to
canonize it. Some people like upper case letters in their host names, so we
don't force the case. */

if (primary_hostname == NULL)
  {
  const uschar *hostname;
  struct utsname uts;
  if (uname(&uts) < 0)
    log_write(0, LOG_MAIN|LOG_PANIC_DIE, "uname() failed to yield host name");
  hostname = US uts.nodename;

  if (Ustrchr(hostname, '.') == NULL)
    {
    int af = AF_INET;
    struct hostent *hostdata;

    #if HAVE_IPV6
    if (!disable_ipv6 && (dns_ipv4_lookup == NULL ||
         match_isinlist(hostname, CUSS &dns_ipv4_lookup, 0, NULL, NULL,
	    MCL_DOMAIN, TRUE, NULL) != OK))
      af = AF_INET6;
    #else
    af = AF_INET;
    #endif

    for (;;)
      {
      #if HAVE_IPV6
        #if HAVE_GETIPNODEBYNAME
        int error_num;
        hostdata = getipnodebyname(CS hostname, af, 0, &error_num);
        #else
        hostdata = gethostbyname2(CS hostname, af);
        #endif
      #else
      hostdata = gethostbyname(CS hostname);
      #endif

      if (hostdata != NULL)
        {
        hostname = US hostdata->h_name;
        break;
        }

      if (af == AF_INET) break;
      af = AF_INET;
      }
    }

  primary_hostname = string_copy(hostname);
  }

/* Set up default value for smtp_active_hostname */

smtp_active_hostname = primary_hostname;

/* If spool_directory wasn't set in the build-time configuration, it must have
got set above. Of course, writing to the log may not work if log_file_path is
not set, but it will at least get to syslog or somewhere, with any luck. */

if (*spool_directory == 0)
  log_write(0, LOG_MAIN|LOG_PANIC_DIE, "spool_directory undefined: cannot "
    "proceed");

/* Expand the spool directory name; it may, for example, contain the primary
host name. Same comment about failure. */

s = expand_string(spool_directory);
if (s == NULL)
  log_write(0, LOG_MAIN|LOG_PANIC_DIE, "failed to expand spool_directory "
    "\"%s\": %s", spool_directory, expand_string_message);
spool_directory = s;

/* Expand log_file_path, which must contain "%s" in any component that isn't
the null string or "syslog". It is also allowed to contain one instance of %D
or %M. However, it must NOT contain % followed by anything else. */

if (*log_file_path != 0)
  {
  const uschar *ss, *sss;
  int sep = ':';                       /* Fixed for log file path */
  s = expand_string(log_file_path);
  if (s == NULL)
    log_write(0, LOG_MAIN|LOG_PANIC_DIE, "failed to expand log_file_path "
      "\"%s\": %s", log_file_path, expand_string_message);

  ss = s;
  while ((sss = string_nextinlist(&ss,&sep,big_buffer,big_buffer_size)) != NULL)
    {
    uschar *t;
    if (sss[0] == 0 || Ustrcmp(sss, "syslog") == 0) continue;
    t = Ustrstr(sss, "%s");
    if (t == NULL)
      log_write(0, LOG_MAIN|LOG_PANIC_DIE, "log_file_path \"%s\" does not "
        "contain \"%%s\"", sss);
    *t = 'X';
    t = Ustrchr(sss, '%');
    if (t != NULL)
      {
      if ((t[1] != 'D' && t[1] != 'M') || Ustrchr(t+2, '%') != NULL)
        log_write(0, LOG_MAIN|LOG_PANIC_DIE, "log_file_path \"%s\" contains "
          "unexpected \"%%\" character", s);
      }
    }

  log_file_path = s;
  }

/* Interpret syslog_facility into an integer argument for 'ident' param to
openlog(). Default is LOG_MAIL set in globals.c. Allow the user to omit the
leading "log_". */

if (syslog_facility_str != NULL)
  {
  int i;
  uschar *s = syslog_facility_str;

  if ((Ustrlen(syslog_facility_str) >= 4) &&
        (strncmpic(syslog_facility_str, US"log_", 4) == 0))
    s += 4;

  for (i = 0; i < syslog_list_size; i++)
    {
    if (strcmpic(s, syslog_list[i].name) == 0)
      {
      syslog_facility = syslog_list[i].value;
      break;
      }
    }

  if (i >= syslog_list_size)
    {
    log_write(0, LOG_PANIC_DIE|LOG_CONFIG,
      "failed to interpret syslog_facility \"%s\"", syslog_facility_str);
    }
  }

/* Expand pid_file_path */

if (*pid_file_path != 0)
  {
  s = expand_string(pid_file_path);
  if (s == NULL)
    log_write(0, LOG_MAIN|LOG_PANIC_DIE, "failed to expand pid_file_path "
      "\"%s\": %s", pid_file_path, expand_string_message);
  pid_file_path = s;
  }

/* Set default value of process_log_path */

if (process_log_path == NULL || *process_log_path =='\0')
  process_log_path = string_sprintf("%s/exim-process.info", spool_directory);

/* Compile the regex for matching a UUCP-style "From_" line in an incoming
message. */

regex_From = regex_must_compile(uucp_from_pattern, FALSE, TRUE);

/* Unpick the SMTP rate limiting options, if set */

if (smtp_ratelimit_mail != NULL)
  {
  unpick_ratelimit(smtp_ratelimit_mail, &smtp_rlm_threshold,
    &smtp_rlm_base, &smtp_rlm_factor, &smtp_rlm_limit);
  }

if (smtp_ratelimit_rcpt != NULL)
  {
  unpick_ratelimit(smtp_ratelimit_rcpt, &smtp_rlr_threshold,
    &smtp_rlr_base, &smtp_rlr_factor, &smtp_rlr_limit);
  }

/* The qualify domains default to the primary host name */

if (qualify_domain_sender == NULL)
  qualify_domain_sender = primary_hostname;
if (qualify_domain_recipient == NULL)
  qualify_domain_recipient = qualify_domain_sender;

/* Setting system_filter_user in the configuration sets the gid as well if a
name is given, but a numerical value does not. */

if (system_filter_uid_set && !system_filter_gid_set)
  {
  struct passwd *pw = getpwuid(system_filter_uid);
  if (pw == NULL)
    log_write(0, LOG_MAIN|LOG_PANIC_DIE, "Failed to look up uid %ld",
      (long int)system_filter_uid);
  system_filter_gid = pw->pw_gid;
  system_filter_gid_set = TRUE;
  }

/* If the errors_reply_to field is set, check that it is syntactically valid
and ensure it contains a domain. */

if (errors_reply_to != NULL)
  {
  uschar *errmess;
  int start, end, domain;
  uschar *recipient = parse_extract_address(errors_reply_to, &errmess,
    &start, &end, &domain, FALSE);

  if (recipient == NULL)
    log_write(0, LOG_PANIC_DIE|LOG_CONFIG,
      "error in errors_reply_to (%s): %s", errors_reply_to, errmess);

  if (domain == 0)
    log_write(0, LOG_PANIC_DIE|LOG_CONFIG,
      "errors_reply_to (%s) does not contain a domain", errors_reply_to);
  }

/* If smtp_accept_queue or smtp_accept_max_per_host is set, then
smtp_accept_max must also be set. */

if (smtp_accept_max == 0 &&
    (smtp_accept_queue > 0 || smtp_accept_max_per_host != NULL))
  log_write(0, LOG_PANIC_DIE|LOG_CONFIG,
    "smtp_accept_max must be set if smtp_accept_queue or "
    "smtp_accept_max_per_host is set");

/* Set up the host number if anything is specified. It is an expanded string
so that it can be computed from the host name, for example. We do this last
so as to ensure that everything else is set up before the expansion. */

if (host_number_string != NULL)
  {
  long int n;
  uschar *end;
  uschar *s = expand_string(host_number_string);
  if (s == NULL)
    log_write(0, LOG_MAIN|LOG_PANIC_DIE,
        "failed to expand localhost_number \"%s\": %s",
        host_number_string, expand_string_message);
  n = Ustrtol(s, &end, 0);
  while (isspace(*end)) end++;
  if (*end != 0)
    log_write(0, LOG_PANIC_DIE|LOG_CONFIG,
      "localhost_number value is not a number: %s", s);
  if (n > LOCALHOST_MAX)
    log_write(0, LOG_PANIC_DIE|LOG_CONFIG,
      "localhost_number is greater than the maximum allowed value (%d)",
        LOCALHOST_MAX);
  host_number = n;
  }

#ifdef SUPPORT_TLS
/* If tls_verify_hosts is set, tls_verify_certificates must also be set */

if ((tls_verify_hosts != NULL || tls_try_verify_hosts != NULL) &&
     tls_verify_certificates == NULL)
  log_write(0, LOG_PANIC_DIE|LOG_CONFIG,
    "tls_%sverify_hosts is set, but tls_verify_certificates is not set",
    (tls_verify_hosts != NULL)? "" : "try_");

/* This also checks that the library linkage is working and we can call
routines in it, so call even if tls_require_ciphers is unset */
if (!tls_dropprivs_validate_require_cipher(nowarn))
  exit(1);

/* Magic number: at time of writing, 1024 has been the long-standing value
used by so many clients, and what Exim used to use always, that it makes
sense to just min-clamp this max-clamp at that. */
if (tls_dh_max_bits < 1024)
  log_write(0, LOG_PANIC_DIE|LOG_CONFIG,
      "tls_dh_max_bits is too small, must be at least 1024 for interop");

/* If openssl_options is set, validate it */
if (openssl_options != NULL)
  {
# ifdef USE_GNUTLS
  log_write(0, LOG_PANIC_DIE|LOG_CONFIG,
    "openssl_options is set but we're using GnuTLS");
# else
  long dummy;
  if (!(tls_openssl_options_parse(openssl_options, &dummy)))
    log_write(0, LOG_PANIC_DIE|LOG_CONFIG,
      "openssl_options parse error: %s", openssl_options);
# endif
  }
#endif	/*SUPPORT_TLS*/

if (!nowarn && !keep_environment && environ && *environ)
  log_write(0, LOG_MAIN,
      "Warning: purging the environment.\n"
      " Suggested action: use keep_environment.");
}



/*************************************************
*          Initialize one driver                 *
*************************************************/

/* This is called once the driver's generic options, if any, have been read.
We can now find the driver, set up defaults for the private options, and
unset any "set" bits in the private options table (which might have been
set by another incarnation of the same driver).

Arguments:
  d                   pointer to driver instance block, with generic
                        options filled in
  drivers_available   vector of available drivers
  size_of_info        size of each block in drivers_available
  class               class of driver, for error message

Returns:              pointer to the driver info block
*/

static driver_info *
init_driver(driver_instance *d, driver_info *drivers_available,
  int size_of_info, uschar *class)
{
driver_info *dd;

for (dd = drivers_available; dd->driver_name[0] != 0;
     dd = (driver_info *)(((uschar *)dd) + size_of_info))
  {
  if (Ustrcmp(d->driver_name, dd->driver_name) == 0)
    {
    int i;
    int len = dd->options_len;
    d->info = dd;
    d->options_block = store_get(len);
    memcpy(d->options_block, dd->options_block, len);
    for (i = 0; i < *(dd->options_count); i++)
      dd->options[i].type &= ~opt_set;
    return dd;
    }
  }

log_write(0, LOG_PANIC_DIE|LOG_CONFIG_IN,
  "%s %s: cannot find %s driver \"%s\"", class, d->name, class, d->driver_name);

return NULL;   /* never obeyed */
}




/*************************************************
*             Initialize driver list             *
*************************************************/

/* This function is called for routers, transports, and authentication
mechanisms. It reads the data from the current point in the configuration file
up to the end of the section, and sets up a chain of instance blocks according
to the file's contents. The file will already have been opened by a call to
readconf_main, and must be left open for subsequent reading of further data.

Any errors cause a panic crash. Note that the blocks with names driver_info and
driver_instance must map the first portions of all the _info and _instance
blocks for this shared code to work.

Arguments:
  class                      "router", "transport", or "authenticator"
  anchor                     &routers, &transports, &auths
  drivers_available          available drivers
  size_of_info               size of each info block
  instance_default           points to default data for an instance
  instance_size              size of instance block
  driver_optionlist          generic option list
  driver_optionlist_count    count of generic option list

Returns:                     nothing
*/

void
readconf_driver_init(
  uschar *class,
  driver_instance **anchor,
  driver_info *drivers_available,
  int size_of_info,
  void *instance_default,
  int  instance_size,
  optionlist *driver_optionlist,
  int  driver_optionlist_count)
{
driver_instance **p = anchor;
driver_instance *d = NULL;
uschar *buffer;

while ((buffer = get_config_line()) != NULL)
  {
  uschar name[64];
  uschar *s;

  /* Read the first name on the line and test for the start of a new driver. A
  macro definition indicates the end of the previous driver. If this isn't the
  start of a new driver, the line will be re-read. */

  s = readconf_readname(name, sizeof(name), buffer);

  /* Handle macro definition, first finishing off the initialization of the
  previous driver, if any. */

  if (isupper(*name) && *s == '=')
    {
    if (d)
      {
      if (!d->driver_name)
        log_write(0, LOG_PANIC_DIE|LOG_CONFIG,
          "no driver defined for %s \"%s\"", class, d->name);
      (d->info->init)(d);
      d = NULL;
      }
    read_macro_assignment(buffer);
    continue;
    }

  /* If the line starts with a name terminated by a colon, we are at the
  start of the definition of a new driver. The rest of the line must be
  blank. */

  if (*s++ == ':')
    {
    int i;

    /* Finish off initializing the previous driver. */

    if (d)
      {
      if (!d->driver_name)
        log_write(0, LOG_PANIC_DIE|LOG_CONFIG,
          "no driver defined for %s \"%s\"", class, d->name);
      (d->info->init)(d);
      }

    /* Check that we haven't already got a driver of this name */

    for (d = *anchor; d; d = d->next)
      if (Ustrcmp(name, d->name) == 0)
        log_write(0, LOG_PANIC_DIE|LOG_CONFIG,
          "there are two %ss called \"%s\"", class, name);

    /* Set up a new driver instance data block on the chain, with
    its default values installed. */

    d = store_get(instance_size);
    memcpy(d, instance_default, instance_size);
    *p = d;
    p = &d->next;
    d->name = string_copy(name);

    /* Clear out the "set" bits in the generic options */

    for (i = 0; i < driver_optionlist_count; i++)
      driver_optionlist[i].type &= ~opt_set;

    /* Check nothing more on this line, then do the next loop iteration. */

    while (isspace(*s)) s++;
    if (*s != 0) extra_chars_error(s, US"driver name ", name, US"");
    continue;
    }

  /* Not the start of a new driver. Give an error if we have not set up a
  current driver yet. */

  if (!d)
    log_write(0, LOG_PANIC_DIE|LOG_CONFIG_IN, "%s name missing", class);

  /* First look to see if this is a generic option; if it is "driver",
  initialize the driver. If is it not a generic option, we can look for a
  private option provided that the driver has been previously set up. */

  if (readconf_handle_option(buffer, driver_optionlist,
        driver_optionlist_count, d, NULL))
    {
    if (!d->info && d->driver_name)
      init_driver(d, drivers_available, size_of_info, class);
    }

  /* Handle private options - pass the generic block because some may
  live therein. A flag with each option indicates if it is in the public
  block. */

  else if (d->info)
    readconf_handle_option(buffer, d->info->options,
      *(d->info->options_count), d, US"option \"%s\" unknown");

  /* The option is not generic and the driver name has not yet been given. */

  else log_write(0, LOG_PANIC_DIE|LOG_CONFIG_IN, "option \"%s\" unknown "
    "(\"driver\" must be specified before any private options)", name);
  }

/* Run the initialization function for the final driver. */

if (d)
  {
  if (!d->driver_name)
    log_write(0, LOG_PANIC_DIE|LOG_CONFIG,
      "no driver defined for %s \"%s\"", class, d->name);
  (d->info->init)(d);
  }
}



/*************************************************
*            Check driver dependency             *
*************************************************/

/* This function is passed a driver instance and a string. It checks whether
any of the string options for the driver contains the given string as an
expansion variable.

Arguments:
  d        points to a driver instance block
  s        the string to search for

Returns:   TRUE if a dependency is found
*/

BOOL
readconf_depends(driver_instance *d, uschar *s)
{
int count = *(d->info->options_count);
optionlist *ol;
uschar *ss;

for (ol = d->info->options; ol < d->info->options + count; ol++)
  {
  void *options_block;
  uschar *value;
  int type = ol->type & opt_mask;
  if (type != opt_stringptr) continue;
  options_block = ((ol->type & opt_public) == 0)? d->options_block : (void *)d;
  value = *(uschar **)((uschar *)options_block + (long int)(ol->value));
  if (value != NULL && (ss = Ustrstr(value, s)) != NULL)
    {
    if (ss <= value || (ss[-1] != '$' && ss[-1] != '{') ||
      isalnum(ss[Ustrlen(s)])) continue;
    DEBUG(D_transport) debug_printf("driver %s: \"%s\" option depends on %s\n",
      d->name, ol->name, s);
    return TRUE;
    }
  }

DEBUG(D_transport) debug_printf("driver %s does not depend on %s\n", d->name, s);
return FALSE;
}




/*************************************************
*      Decode an error type for retries          *
*************************************************/

/* This function is global because it is also called from the main
program when testing retry information. It decodes strings such as "quota_7d"
into numerical error codes.

Arguments:
  pp           points to start of text
  p            points past end of text
  basic_errno  points to an int to receive the main error number
  more_errno   points to an int to receive the secondary error data

Returns:       NULL if decoded correctly; else points to error text
*/

uschar *
readconf_retry_error(const uschar *pp, const uschar *p,
  int *basic_errno, int *more_errno)
{
int len;
const uschar *q = pp;
while (q < p && *q != '_') q++;
len = q - pp;

if (len == 5 && strncmpic(pp, US"quota", len) == 0)
  {
  *basic_errno = ERRNO_EXIMQUOTA;
  if (q != p && (*more_errno = readconf_readtime(q+1, *p, FALSE)) < 0)
      return US"bad time value";
  }

else if (len == 7 && strncmpic(pp, US"refused", len) == 0)
  {
  *basic_errno = ECONNREFUSED;
  if (q != p)
    {
    if (strncmpic(q+1, US"MX", p-q-1) == 0) *more_errno = 'M';
    else if (strncmpic(q+1, US"A", p-q-1) == 0) *more_errno = 'A';
    else return US"A or MX expected after \"refused\"";
    }
  }

else if (len == 7 && strncmpic(pp, US"timeout", len) == 0)
  {
  *basic_errno = ETIMEDOUT;
  if (q != p)
    {
    int i;
    int xlen = p - q - 1;
    const uschar *x = q + 1;

    static uschar *extras[] =
      { US"A", US"MX", US"connect", US"connect_A",  US"connect_MX" };
    static int values[] =
      { 'A',   'M',    RTEF_CTOUT,  RTEF_CTOUT|'A', RTEF_CTOUT|'M' };

    for (i = 0; i < sizeof(extras)/sizeof(uschar *); i++)
      if (strncmpic(x, extras[i], xlen) == 0)
        {
        *more_errno = values[i];
        break;
        }

    if (i >= sizeof(extras)/sizeof(uschar *))
      if (strncmpic(x, US"DNS", xlen) == 0)
        log_write(0, LOG_MAIN|LOG_PANIC, "\"timeout_dns\" is no longer "
          "available in retry rules (it has never worked) - treated as "
          "\"timeout\"");
      else
        return US"\"A\", \"MX\", or \"connect\" expected after \"timeout\"";
    }
  }

else if (strncmpic(pp, US"mail_4", 6) == 0 ||
         strncmpic(pp, US"rcpt_4", 6) == 0 ||
         strncmpic(pp, US"data_4", 6) == 0)
  {
  BOOL bad = FALSE;
  int x = 255;                           /* means "any 4xx code" */
  if (p != pp + 8) bad = TRUE; else
    {
    int a = pp[6], b = pp[7];
    if (isdigit(a))
      {
      x = (a - '0') * 10;
      if (isdigit(b)) x += b - '0';
      else if (b == 'x') x += 100;
      else bad = TRUE;
      }
    else if (a != 'x' || b != 'x') bad = TRUE;
    }

  if (bad)
    return string_sprintf("%.4s_4 must be followed by xx, dx, or dd, where "
      "x is literal and d is any digit", pp);

  *basic_errno = *pp == 'm' ? ERRNO_MAIL4XX :
                 *pp == 'r' ? ERRNO_RCPT4XX : ERRNO_DATA4XX;
  *more_errno = x << 8;
  }

else if (len == 4 && strncmpic(pp, US"auth", len) == 0 &&
         strncmpic(q+1, US"failed", p-q-1) == 0)
  *basic_errno = ERRNO_AUTHFAIL;

else if (strncmpic(pp, US"lost_connection", p - pp) == 0)
  *basic_errno = ERRNO_SMTPCLOSED;

else if (strncmpic(pp, US"tls_required", p - pp) == 0)
  *basic_errno = ERRNO_TLSREQUIRED;

else if (strncmpic(pp, US"lookup", p - pp) == 0)
  *basic_errno = ERRNO_UNKNOWNHOST;

else if (len != 1 || Ustrncmp(pp, "*", 1) != 0)
  return string_sprintf("unknown or malformed retry error \"%.*s\"", (int) (p-pp), pp);

return NULL;
}




/*************************************************
*                Read retry information          *
*************************************************/

/* Each line of retry information contains:

.  A domain name pattern or an address pattern;

.  An error name, possibly with additional data, or *;

.  An optional sequence of retry items, each consisting of an identifying
   letter, a cutoff time, and optional parameters.

All this is decoded and placed into a control block. */


/* Subroutine to read an argument, preceded by a comma and terminated
by comma, semicolon, whitespace, or newline. The types are: 0 = time value,
1 = fixed point number (returned *1000).

Arguments:
  paddr     pointer to pointer to current character; updated
  type      0 => read a time; 1 => read a fixed point number

Returns:    time in seconds or fixed point number * 1000
*/

static int
retry_arg(const uschar **paddr, int type)
{
const uschar *p = *paddr;
const uschar *pp;

if (*p++ != ',') log_write(0, LOG_PANIC_DIE|LOG_CONFIG_IN, "comma expected");

while (isspace(*p)) p++;
pp = p;
while (isalnum(*p) || (type == 1 && *p == '.')) p++;

if (*p != 0 && !isspace(*p) && *p != ',' && *p != ';')
  log_write(0, LOG_PANIC_DIE|LOG_CONFIG_IN, "comma or semicolon expected");

*paddr = p;
switch (type)
  {
  case 0: return readconf_readtime(pp, *p, FALSE);
  case 1: return readconf_readfixed(pp, *p);
  }
return 0;    /* Keep picky compilers happy */
}

/* The function proper */

void
readconf_retries(void)
{
retry_config **chain = &retries;
retry_config *next;
const uschar *p;

while ((p = get_config_line()))
  {
  retry_rule **rchain;
  const uschar *pp;
  uschar *error;

  next = store_get(sizeof(retry_config));
  next->next = NULL;
  *chain = next;
  chain = &(next->next);
  next->basic_errno = next->more_errno = 0;
  next->senders = NULL;
  next->rules = NULL;
  rchain = &(next->rules);

  next->pattern = string_dequote(&p);
  while (isspace(*p)) p++;
  pp = p;
  while (mac_isgraph(*p)) p++;
  if (p - pp <= 0) log_write(0, LOG_PANIC_DIE|LOG_CONFIG_IN,
    "missing error type in retry rule");

  /* Test error names for things we understand. */

  if ((error = readconf_retry_error(pp, p, &next->basic_errno,
       &next->more_errno)))
    log_write(0, LOG_PANIC_DIE|LOG_CONFIG_IN, "%s", error);

  /* There may be an optional address list of senders to be used as another
  constraint on the rule. This was added later, so the syntax is a bit of a
  fudge. Anything that is not a retry rule starting "F," or "G," is treated as
  an address list. */

  while (isspace(*p)) p++;
  if (Ustrncmp(p, "senders", 7) == 0)
    {
    p += 7;
    while (isspace(*p)) p++;
    if (*p++ != '=') log_write(0, LOG_PANIC_DIE|LOG_CONFIG_IN,
      "\"=\" expected after \"senders\" in retry rule");
    while (isspace(*p)) p++;
    next->senders = string_dequote(&p);
    }

  /* Now the retry rules. Keep the maximum timeout encountered. */

  while (isspace(*p)) p++;

  while (*p != 0)
    {
    retry_rule *rule = store_get(sizeof(retry_rule));
    *rchain = rule;
    rchain = &(rule->next);
    rule->next = NULL;
    rule->rule = toupper(*p++);
    rule->timeout = retry_arg(&p, 0);
    if (rule->timeout > retry_maximum_timeout)
      retry_maximum_timeout = rule->timeout;

    switch (rule->rule)
      {
      case 'F':   /* Fixed interval */
	rule->p1 = retry_arg(&p, 0);
	break;

      case 'G':   /* Geometrically increasing intervals */
      case 'H':   /* Ditto, but with randomness */
	rule->p1 = retry_arg(&p, 0);
	rule->p2 = retry_arg(&p, 1);
	break;

      default:
	log_write(0, LOG_PANIC_DIE|LOG_CONFIG_IN, "unknown retry rule letter");
	break;
      }

    if (rule->timeout <= 0 || rule->p1 <= 0 ||
          (rule->rule != 'F' && rule->p2 < 1000))
      log_write(0, LOG_PANIC_DIE|LOG_CONFIG_IN,
        "bad parameters for retry rule");

    while (isspace(*p)) p++;
    if (*p == ';')
      {
      p++;
      while (isspace(*p)) p++;
      }
    else if (*p != 0)
      log_write(0, LOG_PANIC_DIE|LOG_CONFIG_IN, "semicolon expected");
    }
  }
}



/*************************************************
*         Initialize authenticators              *
*************************************************/

static void
readconf_options_auths(void)
{
struct auth_info * ai;

<<<<<<< HEAD
readconf_options_from_list(optionlist_auths, optionlist_auths_size, US"AU");

for (ai = auths_available; ai->driver_name[0]; ai++)
  {
  macro_create(string_sprintf("_DRVR_AUTH_%T", ai->driver_name), US"y", FALSE, TRUE);
  readconf_options_from_list(ai->options, (unsigned)*ai->options_count, ai->driver_name);
=======
readconf_options_from_list(optionlist_auths, optionlist_auths_size, US"AUTHENTICATORS", NULL);

for (ai = auths_available; ai->driver_name[0]; ai++)
  {
  macro_create(string_sprintf("_DRIVER_AUTHENTICATOR_%T", ai->driver_name), US"y", FALSE, TRUE);
  readconf_options_from_list(ai->options, (unsigned)*ai->options_count, US"AUTHENTICATOR", ai->driver_name);
>>>>>>> 29f67888
  }
}


/* Read the authenticators section of the configuration file.

Arguments:   none
Returns:     nothing
*/

static void
auths_init(void)
{
auth_instance *au, *bu;

readconf_driver_init(US"authenticator",
  (driver_instance **)(&auths),      /* chain anchor */
  (driver_info *)auths_available,    /* available drivers */
  sizeof(auth_info),                 /* size of info block */
  &auth_defaults,                    /* default values for generic options */
  sizeof(auth_instance),             /* size of instance block */
  optionlist_auths,                  /* generic options */
  optionlist_auths_size);

for (au = auths; au; au = au->next)
  {
  if (!au->public_name)
    log_write(0, LOG_PANIC_DIE|LOG_CONFIG, "no public name specified for "
      "the %s authenticator", au->name);

  for (bu = au->next; bu; bu = bu->next)
    if (strcmpic(au->public_name, bu->public_name) == 0)
      if ((au->client && bu->client) || (au->server && bu->server))
        log_write(0, LOG_PANIC_DIE|LOG_CONFIG, "two %s authenticators "
          "(%s and %s) have the same public name (%s)",
          au->client ? US"client" : US"server", au->name, bu->name,
          au->public_name);
  }
}




/*************************************************
*             Read ACL information               *
*************************************************/

/* If this run of Exim is not doing something that involves receiving a
message, we can just skip over the ACL information. No need to parse it.

First, we have a function for acl_read() to call back to get the next line. We
need to remember the line we passed, because at the end it will contain the
name of the next ACL. */

static uschar *acl_line;

static uschar *
acl_callback(void)
{
acl_line = get_config_line();
return acl_line;
}


/* Now the main function:

Arguments:    none
Returns:      nothing
*/

static void
readconf_acl(void)
{
uschar *p;

/* Read each ACL and add it into the tree. Macro (re)definitions are allowed
between ACLs. */

acl_line = get_config_line();

while(acl_line != NULL)
  {
  uschar name[64];
  tree_node *node;
  uschar *error;

  p = readconf_readname(name, sizeof(name), acl_line);
  if (isupper(*name) && *p == '=')
    {
    read_macro_assignment(acl_line);
    acl_line = get_config_line();
    continue;
    }

  if (*p != ':' || name[0] == 0)
    log_write(0, LOG_PANIC_DIE|LOG_CONFIG_IN, "missing or malformed ACL name");

  node = store_get(sizeof(tree_node) + Ustrlen(name));
  Ustrcpy(node->name, name);
  if (!tree_insertnode(&acl_anchor, node))
    log_write(0, LOG_PANIC_DIE|LOG_CONFIG_IN,
      "there are two ACLs called \"%s\"", name);

  node->data.ptr = acl_read(acl_callback, &error);

  if (node->data.ptr == NULL && error != NULL)
    log_write(0, LOG_PANIC_DIE|LOG_CONFIG_IN, "error in ACL: %s", error);
  }
}



/*************************************************
*     Read configuration for local_scan()        *
*************************************************/

/* This function is called after "begin local_scan" is encountered in the
configuration file. If the local_scan() function allows for configuration
options, we can process them. Otherwise, we expire in a panic.

Arguments:  none
Returns:    nothing
*/

static void
local_scan_init(void)
{
#ifndef LOCAL_SCAN_HAS_OPTIONS
log_write(0, LOG_PANIC_DIE|LOG_CONFIG_IN, "local_scan() options not supported: "
  "(LOCAL_SCAN_HAS_OPTIONS not defined in Local/Makefile)");
#else

uschar *p;
while ((p = get_config_line()) != NULL)
  {
  (void) readconf_handle_option(p, local_scan_options, local_scan_options_count,
    NULL, US"local_scan option \"%s\" unknown");
  }
#endif
}



/*************************************************
*     Read rest of configuration (after main)    *
*************************************************/

/* This function reads the rest of the runtime configuration, after the main
configuration. It is called only when actually needed. Each subsequent section
of the configuration starts with a line of the form

  begin name

where the name is "routers", "transports", etc. A section is terminated by
hitting the next "begin" line, and the next name is left in next_section.
Because it may confuse people as to whether the names are singular or plural,
we add "s" if it's missing. There is always enough room in next_section for
this. This function is basically just a switch.

Arguments:   none
Returns:     nothing
*/

static uschar *section_list[] = {
  US"acls",
  US"authenticators",
  US"local_scans",
  US"retrys",
  US"rewrites",
  US"routers",
  US"transports"};

void
readconf_rest(void)
{
int had = 0;

while(next_section[0] != 0)
  {
  int bit;
  int first = 0;
  int last = sizeof(section_list) / sizeof(uschar *);
  int mid = last/2;
  int n = Ustrlen(next_section);

  if (tolower(next_section[n-1]) != 's') Ustrcpy(next_section+n, "s");

  for (;;)
    {
    int c = strcmpic(next_section, section_list[mid]);
    if (c == 0) break;
    if (c > 0) first = mid + 1; else last = mid;
    if (first >= last)
      log_write(0, LOG_PANIC_DIE|LOG_CONFIG_IN,
        "\"%.*s\" is not a known configuration section name", n, next_section);
    mid = (last + first)/2;
    }

  bit = 1 << mid;
  if (((had ^= bit) & bit) == 0)
    log_write(0, LOG_PANIC_DIE|LOG_CONFIG_IN,
      "\"%.*s\" section is repeated in the configuration file", n,
        next_section);

  switch(mid)
    {
    case 0: readconf_acl(); break;
    case 1: auths_init(); break;
    case 2: local_scan_init(); break;
    case 3: readconf_retries(); break;
    case 4: readconf_rewrites(); break;
    case 5: route_init(); break;
    case 6: transport_init(); break;
    }
  }

(void)fclose(config_file);
}

/* Init the storage for the pre-parsed config lines */
void
readconf_save_config(const uschar *s)
{
  save_config_line(string_sprintf("# Exim Configuration (%s)",
    running_in_test_harness ? US"X" : s));
}

static void
save_config_position(const uschar *file, int line)
{
  save_config_line(string_sprintf("# %d \"%s\"", line, file));
}

/* Append a pre-parsed logical line to the config lines store,
this operates on a global (static) list that holds all the pre-parsed
config lines, we do no further processing here, output formatting and
honouring of <hide> or macros will be done during output */
static void
save_config_line(const uschar* line)
{
static config_line_item *current;
config_line_item *next;

next = (config_line_item*) store_get(sizeof(config_line_item));
next->line = string_copy(line);
next->next = NULL;

if (!config_lines) config_lines = next;
else current->next = next;

current = next;
}

/* List the parsed config lines, care about nice formatting and
hide the <hide> values unless we're the admin user */
void
print_config(BOOL admin, BOOL terse)
{
config_line_item *i;
const int TS = terse ? 0 : 2;
int indent = 0;

for (i = config_lines; i; i = i->next)
  {
  uschar *current;
  uschar *p;

  /* skip over to the first non-space */
  for (current = i->line; *current && isspace(*current); ++current)
    ;

  if (*current == '\0')
    continue;

  /* Collapse runs of spaces. We stop this if we encounter one of the
   * following characters: "'$, as this may indicate careful formatting */
  for (p = current; *p; ++p)
    {
    uschar *next;
    if (!isspace(*p)) continue;
    if (*p != ' ') *p = ' ';

    for (next = p; isspace(*next); ++next)
      ;

    if (next - p > 1)
      memmove(p+1, next, Ustrlen(next)+1);

    if (*next == '"' || *next == '\'' || *next == '$')
      break;
    }

  /* # lines */
  if (current[0] == '#')
    puts(CCS current);

  /* begin lines are left aligned */
  else if (Ustrncmp(current, "begin", 5) == 0 && isspace(current[5]))
    {
    if (!terse) puts("");
    puts(CCS current);
    indent = TS;
    }

  /* router/acl/transport block names */
  else if (current[Ustrlen(current)-1] == ':' && !Ustrchr(current, '='))
    {
    if (!terse) puts("");
    printf("%*s%s\n", TS, "", current);
    indent = 2 * TS;
    }

  /* hidden lines (all MACROS or lines prefixed with "hide") */
  else if (  !admin
	  && (  isupper(*current)
	     || Ustrncmp(current, "hide", 4) == 0 && isspace(current[4])
	     )
	  )
    {
    if ((p = Ustrchr(current, '=')))
      {
      *p = '\0';
      printf("%*s%s= %s\n", indent, "", current, hidden);
      }
    /* e.g.: hide split_spool_directory */
    else
      printf("%*s\n", indent, hidden);
    }

  else
    /* rest is public */
    printf("%*s%s\n", indent, "", current);
  }
}

/* vi: aw ai sw=2
*/
/* End of readconf.c */<|MERGE_RESOLUTION|>--- conflicted
+++ resolved
@@ -690,197 +690,6 @@
 }
 
 
-<<<<<<< HEAD
-
-
-
-/*************************************************/
-/* Create compile-time feature macros */
-static void
-readconf_features(void)
-{
-/* Probably we could work out a static initialiser for wherever
-macros are stored, but this will do for now. Some names are awkward
-due to conflicts with other common macros. */
-
-#ifdef SUPPORT_CRYPTEQ
-  macro_create(US"_HAVE_CRYPTEQ", US"y", FALSE, TRUE);
-#endif
-#if HAVE_ICONV
-  macro_create(US"_HAVE_ICONV", US"y", FALSE, TRUE);
-#endif
-#if HAVE_IPV6
-  macro_create(US"_HAVE_IPV6", US"y", FALSE, TRUE);
-#endif
-#ifdef HAVE_SETCLASSRESOURCES
-  macro_create(US"_HAVE_SETCLASSRESOURCES", US"y", FALSE, TRUE);
-#endif
-#ifdef SUPPORT_PAM
-  macro_create(US"_HAVE_PAM", US"y", FALSE, TRUE);
-#endif
-#ifdef EXIM_PERL
-  macro_create(US"_HAVE_PERL", US"y", FALSE, TRUE);
-#endif
-#ifdef EXPAND_DLFUNC
-  macro_create(US"_HAVE_DLFUNC", US"y", FALSE, TRUE);
-#endif
-#ifdef USE_TCP_WRAPPERS
-  macro_create(US"_HAVE_TCPWRAPPERS", US"y", FALSE, TRUE);
-#endif
-#ifdef SUPPORT_TLS
-  macro_create(US"_HAVE_TLS", US"y", FALSE, TRUE);
-# ifdef USE_GNUTLS
-  macro_create(US"_HAVE_GNUTLS", US"y", FALSE, TRUE);
-# else
-  macro_create(US"_HAVE_OPENSSL", US"y", FALSE, TRUE);
-# endif
-#endif
-#ifdef SUPPORT_TRANSLATE_IP_ADDRESS
-  macro_create(US"_HAVE_TRANSLATE_IP_ADDRESS", US"y", FALSE, TRUE);
-#endif
-#ifdef SUPPORT_MOVE_FROZEN_MESSAGES
-  macro_create(US"_HAVE_MOVE_FROZEN_MESSAGES", US"y", FALSE, TRUE);
-#endif
-#ifdef WITH_CONTENT_SCAN
-  macro_create(US"_HAVE_CONTENT_SCANNING", US"y", FALSE, TRUE);
-#endif
-#ifndef DISABLE_DKIM
-  macro_create(US"_HAVE_DKIM", US"y", FALSE, TRUE);
-#endif
-#ifndef DISABLE_DNSSEC
-  macro_create(US"_HAVE_DNSSEC", US"y", FALSE, TRUE);
-#endif
-#ifndef DISABLE_EVENT
-  macro_create(US"_HAVE_EVENT", US"y", FALSE, TRUE);
-#endif
-#ifdef SUPPORT_I18N
-  macro_create(US"_HAVE_I18N", US"y", FALSE, TRUE);
-#endif
-#ifndef DISABLE_OCSP
-  macro_create(US"_HAVE_OCSP", US"y", FALSE, TRUE);
-#endif
-#ifndef DISABLE_PRDR
-  macro_create(US"_HAVE_PRDR", US"y", FALSE, TRUE);
-#endif
-#ifdef SUPPORT_PROXY
-  macro_create(US"_HAVE_PROXY", US"y", FALSE, TRUE);
-#endif
-#ifdef SUPPORT_SOCKS
-  macro_create(US"_HAVE_SOCKS", US"y", FALSE, TRUE);
-#endif
-#ifdef TCP_FASTOPEN
-  macro_create(US"_HAVE_TCP_FASTOPEN", US"y", FALSE, TRUE);
-#endif
-#ifdef EXPERIMENTAL_LMDB
-  macro_create(US"_HAVE_LMDB", US"y", FALSE, TRUE);
-#endif
-#ifdef EXPERIMENTAL_SPF
-  macro_create(US"_HAVE_SPF", US"y", FALSE, TRUE);
-#endif
-#ifdef EXPERIMENTAL_SRS
-  macro_create(US"_HAVE_SRS", US"y", FALSE, TRUE);
-#endif
-#ifdef EXPERIMENTAL_BRIGHTMAIL
-  macro_create(US"_HAVE_BRIGHTMAIL", US"y", FALSE, TRUE);
-#endif
-#ifdef EXPERIMENTAL_DANE
-  macro_create(US"_HAVE_DANE", US"y", FALSE, TRUE);
-#endif
-#ifdef EXPERIMENTAL_DCC
-  macro_create(US"_HAVE_DCC", US"y", FALSE, TRUE);
-#endif
-#ifdef EXPERIMENTAL_DMARC
-  macro_create(US"_HAVE_DMARC", US"y", FALSE, TRUE);
-#endif
-#ifdef EXPERIMENTAL_DSN_INFO
-  macro_create(US"_HAVE_DSN_INFO", US"y", FALSE, TRUE);
-#endif
-
-#ifdef LOOKUP_LSEARCH
-  macro_create(US"_HAVE_LKUP_LSEARCH", US"y", FALSE, TRUE);
-#endif
-#ifdef LOOKUP_CDB
-  macro_create(US"_HAVE_LKUP_CDB", US"y", FALSE, TRUE);
-#endif
-#ifdef LOOKUP_DBM
-  macro_create(US"_HAVE_LKUP_DBM", US"y", FALSE, TRUE);
-#endif
-#ifdef LOOKUP_DNSDB
-  macro_create(US"_HAVE_LKUP_DNSDB", US"y", FALSE, TRUE);
-#endif
-#ifdef LOOKUP_DSEARCH
-  macro_create(US"_HAVE_LKUP_DSEARCH", US"y", FALSE, TRUE);
-#endif
-#ifdef LOOKUP_IBASE
-  macro_create(US"_HAVE_LKUP_IBASE", US"y", FALSE, TRUE);
-#endif
-#ifdef LOOKUP_LDAP
-  macro_create(US"_HAVE_LKUP_LDAP", US"y", FALSE, TRUE);
-#endif
-#ifdef EXPERIMENTAL_LMDB
-  macro_create(US"_HAVE_LKUP_LMDB", US"y", FALSE, TRUE);
-#endif
-#ifdef LOOKUP_MYSQL
-  macro_create(US"_HAVE_LKUP_MYSQL", US"y", FALSE, TRUE);
-#endif
-#ifdef LOOKUP_NIS
-  macro_create(US"_HAVE_LKUP_NIS", US"y", FALSE, TRUE);
-#endif
-#ifdef LOOKUP_NISPLUS
-  macro_create(US"_HAVE_LKUP_NISPLUS", US"y", FALSE, TRUE);
-#endif
-#ifdef LOOKUP_ORACLE
-  macro_create(US"_HAVE_LKUP_ORACLE", US"y", FALSE, TRUE);
-#endif
-#ifdef LOOKUP_PASSWD
-  macro_create(US"_HAVE_LKUP_PASSWD", US"y", FALSE, TRUE);
-#endif
-#ifdef LOOKUP_PGSQL
-  macro_create(US"_HAVE_LKUP_PGSQL", US"y", FALSE, TRUE);
-#endif
-#ifdef LOOKUP_REDIS
-  macro_create(US"_HAVE_LKUP_REDIS", US"y", FALSE, TRUE);
-#endif
-#ifdef LOOKUP_SQLITE
-  macro_create(US"_HAVE_LKUP_SQLITE", US"y", FALSE, TRUE);
-#endif
-#ifdef LOOKUP_TESTDB
-  macro_create(US"_HAVE_LKUP_TESTDB", US"y", FALSE, TRUE);
-#endif
-#ifdef LOOKUP_WHOSON
-  macro_create(US"_HAVE_LKUP_WHOSON", US"y", FALSE, TRUE);
-#endif
-
-#ifdef TRANSPORT_APPENDFILE
-# ifdef SUPPORT_MAILDIR
-  macro_create(US"_HAVE_TPT_APPEND_MAILDR", US"y", FALSE, TRUE);
-# endif
-# ifdef SUPPORT_MAILSTORE
-  macro_create(US"_HAVE_TPT_APPEND_MAILSTORE", US"y", FALSE, TRUE);
-# endif
-# ifdef SUPPORT_MBX
-  macro_create(US"_HAVE_TPT_APPEND_MBX", US"y", FALSE, TRUE);
-# endif
-#endif
-}
-
-
-void
-readconf_options_from_list(optionlist * opts, unsigned nopt, uschar * group)
-{
-int i;
-const uschar * s;
-
-/* The 'previously-defined-substring' rule for macros in config file
-lines is done so for these builtin macros: we know that the table
-we source from is in strict alpha order, hence the builtins portion
-of the macros list is in reverse-alpha (we prepend them) - so longer
-macros that have substrings are always discovered first during
-expansion. */
-
-for (i = 0; i < nopt; i++)  if (*(s = opts[i].name) && *s != '*')
-  macro_create(string_sprintf("_OPT_%T_%T", group, s), US"y", FALSE, TRUE);
-=======
 
 
 
@@ -1080,24 +889,6 @@
 readconf_options(void)
 {
 readconf_options_from_list(optionlist_config, nelem(optionlist_config), US"MAIN", NULL);
-readconf_options_routers();
-readconf_options_transports();
-readconf_options_auths();
->>>>>>> 29f67888
-}
-
-static void
-macros_create_builtin(void)
-{
-readconf_features();
-readconf_options();
-macros_builtin_created = TRUE;
-}
-
-static void
-readconf_options(void)
-{
-readconf_options_from_list(optionlist_config, nelem(optionlist_config), US"MAIN");
 readconf_options_routers();
 readconf_options_transports();
 readconf_options_auths();
@@ -4561,21 +4352,12 @@
 {
 struct auth_info * ai;
 
-<<<<<<< HEAD
-readconf_options_from_list(optionlist_auths, optionlist_auths_size, US"AU");
-
-for (ai = auths_available; ai->driver_name[0]; ai++)
-  {
-  macro_create(string_sprintf("_DRVR_AUTH_%T", ai->driver_name), US"y", FALSE, TRUE);
-  readconf_options_from_list(ai->options, (unsigned)*ai->options_count, ai->driver_name);
-=======
 readconf_options_from_list(optionlist_auths, optionlist_auths_size, US"AUTHENTICATORS", NULL);
 
 for (ai = auths_available; ai->driver_name[0]; ai++)
   {
   macro_create(string_sprintf("_DRIVER_AUTHENTICATOR_%T", ai->driver_name), US"y", FALSE, TRUE);
   readconf_options_from_list(ai->options, (unsigned)*ai->options_count, US"AUTHENTICATOR", ai->driver_name);
->>>>>>> 29f67888
   }
 }
 
